// Copyright (C) 2019-2023 Aleo Systems Inc.
// This file is part of the Leo library.

// The Leo library is free software: you can redistribute it and/or modify
// it under the terms of the GNU General Public License as published by
// the Free Software Foundation, either version 3 of the License, or
// (at your option) any later version.

// The Leo library is distributed in the hope that it will be useful,
// but WITHOUT ANY WARRANTY; without even the implied warranty of
// MERCHANTABILITY or FITNESS FOR A PARTICULAR PURPOSE. See the
// GNU General Public License for more details.

// You should have received a copy of the GNU General Public License
// along with the Leo library. If not, see <https://www.gnu.org/licenses/>.

<<<<<<< HEAD
use snarkvm::prelude::{MainnetV0, Network, TestnetV0};

=======
use leo_errors::{CliError, LeoError};
>>>>>>> 7b6c5e0c
use serde::{Deserialize, Serialize};
use snarkvm::prelude::{MainnetV0, Network, TestnetV0};
use std::fmt;

// Retrievable networks for an external program
#[derive(Debug, Clone, Copy, Eq, PartialEq, Hash, Serialize, Deserialize)]
pub enum NetworkName {
    #[serde(rename = "testnet")]
    TestnetV0,
    #[serde(rename = "mainnet")]
    MainnetV0,
}

impl NetworkName {
    pub fn id(&self) -> u16 {
        match self {
            NetworkName::TestnetV0 => TestnetV0::ID,
            NetworkName::MainnetV0 => MainnetV0::ID,
        }
    }
}

<<<<<<< HEAD
impl From<&String> for NetworkName {
    fn from(network: &String) -> Self {
        match network.to_ascii_lowercase().as_str() {
            "testnet" => NetworkName::TestnetV0,
            "mainnet" => NetworkName::MainnetV0,
            _ => panic!("Invalid network"),
=======
impl TryFrom<&str> for NetworkName {
    type Error = LeoError;

    fn try_from(network: &str) -> Result<Self, LeoError> {
        match network {
            "testnet" => Ok(NetworkName::TestnetV0),
            "mainnet" => Ok(NetworkName::MainnetV0),
            _ => Err(LeoError::CliError(CliError::invalid_network_name(network))),
>>>>>>> 7b6c5e0c
        }
    }
}

impl fmt::Display for NetworkName {
    fn fmt(&self, f: &mut fmt::Formatter) -> fmt::Result {
        match self {
            NetworkName::TestnetV0 => write!(f, "testnet"),
            NetworkName::MainnetV0 => write!(f, "mainnet"),
        }
    }
}<|MERGE_RESOLUTION|>--- conflicted
+++ resolved
@@ -14,14 +14,10 @@
 // You should have received a copy of the GNU General Public License
 // along with the Leo library. If not, see <https://www.gnu.org/licenses/>.
 
-<<<<<<< HEAD
+use leo_errors::{CliError, LeoError};
 use snarkvm::prelude::{MainnetV0, Network, TestnetV0};
 
-=======
-use leo_errors::{CliError, LeoError};
->>>>>>> 7b6c5e0c
 use serde::{Deserialize, Serialize};
-use snarkvm::prelude::{MainnetV0, Network, TestnetV0};
 use std::fmt;
 
 // Retrievable networks for an external program
@@ -42,14 +38,6 @@
     }
 }
 
-<<<<<<< HEAD
-impl From<&String> for NetworkName {
-    fn from(network: &String) -> Self {
-        match network.to_ascii_lowercase().as_str() {
-            "testnet" => NetworkName::TestnetV0,
-            "mainnet" => NetworkName::MainnetV0,
-            _ => panic!("Invalid network"),
-=======
 impl TryFrom<&str> for NetworkName {
     type Error = LeoError;
 
@@ -58,7 +46,6 @@
             "testnet" => Ok(NetworkName::TestnetV0),
             "mainnet" => Ok(NetworkName::MainnetV0),
             _ => Err(LeoError::CliError(CliError::invalid_network_name(network))),
->>>>>>> 7b6c5e0c
         }
     }
 }

// Copyright (C) 2019-2023 Aleo Systems Inc.
// This file is part of the Leo library.

// The Leo library is free software: you can redistribute it and/or modify
// it under the terms of the GNU General Public License as published by
// the Free Software Foundation, either version 3 of the License, or
// (at your option) any later version.

// The Leo library is distributed in the hope that it will be useful,
// but WITHOUT ANY WARRANTY; without even the implied warranty of
// MERCHANTABILITY or FITNESS FOR A PARTICULAR PURPOSE. See the
// GNU General Public License for more details.

// You should have received a copy of the GNU General Public License
// along with the Leo library. If not, see <https://www.gnu.org/licenses/>.

use leo_errors::{CliError, LeoError};
<<<<<<< HEAD
use snarkvm::prelude::{MainnetV0, Network, TestnetV0};

use serde::{Deserialize, Serialize};
=======
use serde::{Deserialize, Serialize};
use snarkvm::prelude::{CanaryV0, MainnetV0, Network, TestnetV0};
>>>>>>> 5ff127c1
use std::fmt;

// Retrievable networks for an external program
#[derive(Debug, Clone, Copy, Eq, PartialEq, Hash, Serialize, Deserialize)]
pub enum NetworkName {
    #[serde(rename = "testnet")]
    TestnetV0,
    #[serde(rename = "mainnet")]
    MainnetV0,
    #[serde(rename = "canary")]
    CanaryV0,
}

impl NetworkName {
    pub fn id(&self) -> u16 {
        match self {
            NetworkName::TestnetV0 => TestnetV0::ID,
            NetworkName::MainnetV0 => MainnetV0::ID,
            NetworkName::CanaryV0 => CanaryV0::ID,
        }
    }
}

impl TryFrom<&str> for NetworkName {
    type Error = LeoError;

    fn try_from(network: &str) -> Result<Self, LeoError> {
        match network {
            "testnet" => Ok(NetworkName::TestnetV0),
            "mainnet" => Ok(NetworkName::MainnetV0),
            "canary" => Ok(NetworkName::CanaryV0),
            _ => Err(LeoError::CliError(CliError::invalid_network_name(network))),
        }
    }
}
impl TryFrom<String> for NetworkName {
    type Error = LeoError;

    fn try_from(network: String) -> Result<Self, LeoError> {
        if network == "testnet" {
            Ok(NetworkName::TestnetV0)
        } else if network == "mainnet" {
            Ok(NetworkName::MainnetV0)
        } else if network == "canary" {
            Ok(NetworkName::CanaryV0)
        } else {
            Err(LeoError::CliError(CliError::invalid_network_name(&network)))
        }
    }
}

impl fmt::Display for NetworkName {
    fn fmt(&self, f: &mut fmt::Formatter) -> fmt::Result {
        match self {
            NetworkName::TestnetV0 => write!(f, "testnet"),
            NetworkName::MainnetV0 => write!(f, "mainnet"),
            NetworkName::CanaryV0 => write!(f, "canary"),
        }
    }
}<|MERGE_RESOLUTION|>--- conflicted
+++ resolved
@@ -15,14 +15,9 @@
 // along with the Leo library. If not, see <https://www.gnu.org/licenses/>.
 
 use leo_errors::{CliError, LeoError};
-<<<<<<< HEAD
-use snarkvm::prelude::{MainnetV0, Network, TestnetV0};
+use snarkvm::prelude::{CanaryV0, MainnetV0, Network, TestnetV0};
 
 use serde::{Deserialize, Serialize};
-=======
-use serde::{Deserialize, Serialize};
-use snarkvm::prelude::{CanaryV0, MainnetV0, Network, TestnetV0};
->>>>>>> 5ff127c1
 use std::fmt;
 
 // Retrievable networks for an external program

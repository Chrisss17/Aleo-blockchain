--- conflicted
+++ resolved
@@ -170,11 +170,7 @@
             .map(|member| CircuitFieldDefinition::from(member))
             .collect::<Vec<CircuitFieldDefinition>>();
 
-<<<<<<< HEAD
-        Expression::Circuit(variable, members, Span::from(expression.span))
-=======
-        Expression::Circuit(circuit_name, members)
->>>>>>> aa68df0f
+        Expression::Circuit(circuit_name, members, Span::from(expression.span))
     }
 }
 

// Copyright (C) 2019-2021 Aleo Systems Inc.
// This file is part of the Leo library.

// The Leo library is free software: you can redistribute it and/or modify
// it under the terms of the GNU General Public License as published by
// the Free Software Foundation, either version 3 of the License, or
// (at your option) any later version.

// The Leo library is distributed in the hope that it will be useful,
// but WITHOUT ANY WARRANTY; without even the implied warranty of
// MERCHANTABILITY or FITNESS FOR A PARTICULAR PURPOSE. See the
// GNU General Public License for more details.

// You should have received a copy of the GNU General Public License
// along with the Leo library. If not, see <https://www.gnu.org/licenses/>.

use leo_gadgets::{arithmetic::*, Int128, Int16, Int32, Int64, Int8};

use snarkvm_gadgets::traits::utilities::{
    alloc::AllocGadget,
<<<<<<< HEAD
    arithmetic::{Add, Div, Mul, Neg, Pow},
=======
    arithmetic::{Add, Div, Mul},
>>>>>>> 284ef310
};
use snarkvm_r1cs::{ConstraintSystem, Fr, TestConstraintSystem};

use rand::{Rng, SeedableRng};
use rand_xorshift::XorShiftRng;
use std::i128;

use criterion::{criterion_group, criterion_main, Criterion};

macro_rules! create_add_bench {
    ($bench_name:ident, $bench_id:expr, $foo_name:ident, $std_type:ty, $bit_type:ty) => {
        fn $bench_name(c: &mut Criterion) {
            fn $foo_name(cs: &mut TestConstraintSystem<Fr>, rng: &mut XorShiftRng) {
                let a: $std_type = rng.gen();
                let b: $std_type = rng.gen();

                if a.checked_add(b).is_none() {
                    return;
                }

                let bench_run_id: u64 = rng.gen();

                let a_bit = <$bit_type>::alloc(cs.ns(|| format!("{}: a (add)", bench_run_id)), || Ok(a)).unwrap();
                let b_bit = <$bit_type>::alloc(cs.ns(|| format!("{}: b (add)", bench_run_id)), || Ok(b)).unwrap();

                a_bit
                    .add(cs.ns(|| format!("{}: a add b", bench_run_id)), &b_bit)
                    .unwrap();
            }

            let mut cs = TestConstraintSystem::<Fr>::new();

            let mut rng = XorShiftRng::seed_from_u64(1231275789u64);

            c.bench_function(&format!("integer_arithmetic::{}", $bench_id), |b| {
                b.iter(|| $foo_name(&mut cs, &mut rng))
            });
        }
    };
}

macro_rules! create_add_bench_const {
    ($bench_name:ident, $bench_id:expr, $foo_name:ident, $std_type:ty, $bit_type:ty) => {
        fn $bench_name(c: &mut Criterion) {
            fn $foo_name(cs: &mut TestConstraintSystem<Fr>, rng: &mut XorShiftRng) {
                let a: $std_type = rng.gen();
                let b: $std_type = rng.gen();

                if a.checked_add(b).is_none() {
                    return;
                }

                let bench_run_id: u64 = rng.gen();

                let a_bit_const = <$bit_type>::constant(a);
                let b_bit_const = <$bit_type>::constant(b);
                a_bit_const
                    .add(
                        cs.ns(|| format!("{}: a add b: const", bench_run_id)),
                        &b_bit_const,
                    )
                    .unwrap();
            }

            let mut cs = TestConstraintSystem::<Fr>::new();

            let mut rng = XorShiftRng::seed_from_u64(1231275789u64);

            c.bench_function(&format!("integer_arithmetic::{}", $bench_id), |b| {
                b.iter(|| $foo_name(&mut cs, &mut rng))
            });
        }
    };
}

macro_rules! create_sub_bench {
    ($bench_name:ident, $bench_id:expr, $foo_name:ident, $std_type:ty, $bit_type:ty) => {
        fn $bench_name(c: &mut Criterion) {
            fn $foo_name(cs: &mut TestConstraintSystem<Fr>, rng: &mut XorShiftRng) {
                let a: $std_type = rng.gen();
                let b: $std_type = rng.gen();

                if b.checked_neg().is_none() || a.checked_sub(b).is_none() {
                    return;
                }

                let bench_run_id: u64 = rng.gen();

                let a_bit = <$bit_type>::alloc(cs.ns(|| format!("{}: a (sub)", bench_run_id)), || Ok(a)).unwrap();
                let b_bit = <$bit_type>::alloc(cs.ns(|| format!("{}: b (sub)", bench_run_id)), || Ok(b)).unwrap();

                a_bit
                    .sub(cs.ns(|| format!("{}: a sub b", bench_run_id)), &b_bit)
                    .unwrap();
            }

            let mut cs = TestConstraintSystem::<Fr>::new();

            let mut rng = XorShiftRng::seed_from_u64(1231275789u64);

            c.bench_function(&format!("integer_arithmetic::{}", $bench_id), |b| {
                b.iter(|| $foo_name(&mut cs, &mut rng))
            });
        }
    };
}

macro_rules! create_sub_bench_const {
    ($bench_name:ident, $bench_id:expr, $foo_name:ident, $std_type:ty, $bit_type:ty) => {
        fn $bench_name(c: &mut Criterion) {
            fn $foo_name(cs: &mut TestConstraintSystem<Fr>, rng: &mut XorShiftRng) {
                let a: $std_type = rng.gen();
                let b: $std_type = rng.gen();

                if b.checked_neg().is_none() || a.checked_sub(b).is_none() {
                    return;
                }

                let bench_run_id: u64 = rng.gen();

                let a_bit_const = <$bit_type>::constant(a);
                let b_bit_const = <$bit_type>::constant(b);
                a_bit_const
                    .sub(
                        cs.ns(|| format!("{}: a sub b: const", bench_run_id)),
                        &b_bit_const,
                    )
                    .unwrap();
            }

            let mut cs = TestConstraintSystem::<Fr>::new();

            let mut rng = XorShiftRng::seed_from_u64(1231275789u64);

            c.bench_function(&format!("integer_arithmetic::{}", $bench_id), |b| {
                b.iter(|| $foo_name(&mut cs, &mut rng))
            });
        }
    };
}

macro_rules! create_mul_bench {
    ($bench_name:ident, $bench_id:expr, $foo_name:ident, $std_type:ty, $bit_type:ty) => {
        fn $bench_name(c: &mut Criterion) {
            fn $foo_name(cs: &mut TestConstraintSystem<Fr>, rng: &mut XorShiftRng) {
                let a: $std_type = rng.gen();
                let b: $std_type = rng.gen();

                if a.checked_mul(b).is_none() {
                    return;
                }

                let bench_run_id: u64 = rng.gen();

                let a_bit = <$bit_type>::alloc(cs.ns(|| format!("{}: a (mul)", bench_run_id)), || Ok(a)).unwrap();
                let b_bit = <$bit_type>::alloc(cs.ns(|| format!("{}: b (mul)", bench_run_id)), || Ok(b)).unwrap();
                a_bit
                    .mul(cs.ns(|| format!("{}: a mul b", bench_run_id)), &b_bit)
                    .unwrap();
            }

            let mut cs = TestConstraintSystem::<Fr>::new();

            let mut rng = XorShiftRng::seed_from_u64(1231275789u64);

            c.bench_function(&format!("integer_arithmetic::{}", $bench_id), |b| {
                b.iter(|| $foo_name(&mut cs, &mut rng))
            });
        }
    };
}

macro_rules! create_mul_bench_const {
    ($bench_name:ident, $bench_id:expr, $foo_name:ident, $std_type:ty, $bit_type:ty) => {
        fn $bench_name(c: &mut Criterion) {
            fn $foo_name(cs: &mut TestConstraintSystem<Fr>, rng: &mut XorShiftRng) {
                let a: $std_type = rng.gen();
                let b: $std_type = rng.gen();

                if a.checked_mul(b).is_none() {
                    return;
                }

                let bench_run_id: u64 = rng.gen();

                let a_bit_const = <$bit_type>::constant(a);
                let b_bit_const = <$bit_type>::constant(b);
                a_bit_const
                    .mul(
                        cs.ns(|| format!("{}: a mul b: const", bench_run_id)),
                        &b_bit_const,
                    )
                    .unwrap();
            }

            let mut cs = TestConstraintSystem::<Fr>::new();

            let mut rng = XorShiftRng::seed_from_u64(1231275789u64);

            c.bench_function(&format!("integer_arithmetic::{}", $bench_id), |b| {
                b.iter(|| $foo_name(&mut cs, &mut rng))
            });
        }
    };
}

macro_rules! create_div_bench {
    ($bench_name:ident, $bench_id:expr, $foo_name:ident, $std_type:ty, $bit_type:ty) => {
        fn $bench_name(c: &mut Criterion) {
            fn $foo_name(cs: &mut TestConstraintSystem<Fr>, rng: &mut XorShiftRng) {
                let a: $std_type = rng.gen();
                let b: $std_type = rng.gen();

                if a.checked_neg().is_none() || a.checked_div(b).is_none() {
                    return;
                }

                let bench_run_id: u64 = rng.gen();

                let a_bit = <$bit_type>::alloc(cs.ns(|| format!("{}: a (div)", bench_run_id)), || Ok(a)).unwrap();
                let b_bit = <$bit_type>::alloc(cs.ns(|| format!("{}: b (div)", bench_run_id)), || Ok(b)).unwrap();
                a_bit
                    .div(cs.ns(|| format!("{}: a div b", bench_run_id)), &b_bit)
                    .unwrap();
            }

            let mut cs = TestConstraintSystem::<Fr>::new();

            let mut rng = XorShiftRng::seed_from_u64(1231275789u64);

            c.bench_function(&format!("integer_arithmetic::{}", $bench_id), |b| {
                b.iter(|| $foo_name(&mut cs, &mut rng))
            });
        }
    };
}

macro_rules! create_div_bench_const {
    ($bench_name:ident, $bench_id:expr, $foo_name:ident, $std_type:ty, $bit_type:ty) => {
        fn $bench_name(c: &mut Criterion) {
            fn $foo_name(cs: &mut TestConstraintSystem<Fr>, rng: &mut XorShiftRng) {
                let a: $std_type = rng.gen();
                let b: $std_type = rng.gen();

                if a.checked_neg().is_none() || a.checked_div(b).is_none() {
                    return;
                }

                let bench_run_id: u64 = rng.gen();

                let a_bit_const = <$bit_type>::constant(a);
                let b_bit_const = <$bit_type>::constant(b);
                a_bit_const
                    .div(
                        cs.ns(|| format!("{}: a div b: const", bench_run_id)),
                        &b_bit_const,
                    )
                    .unwrap();
            }

            let mut cs = TestConstraintSystem::<Fr>::new();

            let mut rng = XorShiftRng::seed_from_u64(1231275789u64);

            c.bench_function(&format!("integer_arithmetic::{}", $bench_id), |b| {
                b.iter(|| $foo_name(&mut cs, &mut rng))
            });
        }
    };
}

create_add_bench!(bench_i8_add, "i8_add", i8_add, i8, Int8);
create_add_bench!(bench_i16_add, "i16_add", i16_add, i16, Int16);
create_add_bench!(bench_i32_add, "i32_add", i32_add, i32, Int32);
create_add_bench!(bench_i64_add, "i64_add", i64_add, i64, Int64);
create_add_bench!(bench_i128_add, "i128_add", i128_add, i128, Int128);

create_add_bench_const!(bench_i8_add_const, "i8_add_const", i8_add, i8, Int8);
create_add_bench_const!(bench_i16_add_const, "i16_add_const", i16_add, i16, Int16);
create_add_bench_const!(bench_i32_add_const, "i32_add_const", i32_add, i32, Int32);
create_add_bench_const!(bench_i64_add_const, "i64_add_const", i64_add, i64, Int64);
create_add_bench_const!(bench_i128_add_const, "i128_add_const", i128_add, i128, Int128);

create_sub_bench!(bench_i8_sub, "i8_sub", i8_sub, i8, Int8);
create_sub_bench!(bench_i16_sub, "i16_sub", i16_sub, i16, Int16);
create_sub_bench!(bench_i32_sub, "i32_sub", i32_sub, i32, Int32);
create_sub_bench!(bench_i64_sub, "i64_sub", i64_sub, i64, Int64);
create_sub_bench!(bench_i128_sub, "i128_sub", i128_sub, i128, Int128);

create_sub_bench_const!(bench_i8_sub_const, "i8_sub_const", i8_sub, i8, Int8);
create_sub_bench_const!(bench_i16_sub_const, "i16_sub_const", i16_sub, i16, Int16);
create_sub_bench_const!(bench_i32_sub_const, "i32_sub_const", i32_sub, i32, Int32);
create_sub_bench_const!(bench_i64_sub_const, "i64_sub_const", i64_sub, i64, Int64);
create_sub_bench_const!(bench_i128_sub_const, "i128_sub_const", i128_sub, i128, Int128);

create_mul_bench!(bench_i8_mul, "i8_mul", i8_mul, i8, Int8);
create_mul_bench!(bench_i16_mul, "i16_mul", i16_mul, i16, Int16);
create_mul_bench!(bench_i32_mul, "i32_mul", i32_mul, i32, Int32);
create_mul_bench!(bench_i64_mul, "i64_mul", i64_mul, i64, Int64);
create_mul_bench!(bench_i128_mul, "i128_mul", i128_mul, i128, Int128);

create_mul_bench_const!(bench_i8_mul_const, "i8_mul_const", i8_mul, i8, Int8);
create_mul_bench_const!(bench_i16_mul_const, "i16_mul_const", i16_mul, i16, Int16);
create_mul_bench_const!(bench_i32_mul_const, "i32_mul_const", i32_mul, i32, Int32);
create_mul_bench_const!(bench_i64_mul_const, "i64_mul_const", i64_mul, i64, Int64);
create_mul_bench_const!(bench_i128_mul_const, "i128_mul_const", i128_mul, i128, Int128);

create_div_bench!(bench_i8_div, "i8_div", i8_div, i8, Int8);
create_div_bench!(bench_i16_div, "i16_div", i16_div, i16, Int16);
create_div_bench!(bench_i32_div, "i32_div", i32_div, i32, Int32);
// create_div_bench!(bench_i64_div, "i64_div", i64_div, i64, Int64);
// create_div_bench!(bench_i128_div, "i128_div", i128_div, i128, Int128);

create_div_bench_const!(bench_i8_div_const, "i8_div_const", i8_div, i8, Int8);
create_div_bench_const!(bench_i16_div_const, "i16_div_const", i16_div, i16, Int16);
create_div_bench_const!(bench_i32_div_const, "i32_div_const", i32_div, i32, Int32);
// create_div_bench_const!(bench_i64_div_const, "i64_div_const", i64_div, i64, Int64);
// create_div_bench_const!(bench_i128_div_const, "i128_div_const", i128_div, i128, Int128);

criterion_group!(
    name = benches_add;
    config = Criterion::default();
    targets = bench_i8_add,
    bench_i16_add,
    bench_i32_add,
    bench_i64_add,
    bench_i128_add,
);

criterion_group!(
    name = benches_add_const;
    config = Criterion::default();
    targets = bench_i8_add_const,
    bench_i16_add_const,
    bench_i32_add_const,
    bench_i64_add_const,
    bench_i128_add_const,
);

criterion_group!(
    name = benches_sub;
    config = Criterion::default();
    targets = bench_i8_sub,
    bench_i16_sub,
    bench_i32_sub,
    bench_i64_sub,
    bench_i128_sub,
);

criterion_group!(
    name = benches_sub_const;
    config = Criterion::default();
    targets = bench_i8_sub_const,
    bench_i16_sub_const,
    bench_i32_sub_const,
    bench_i64_sub_const,
    bench_i128_sub_const,
);

criterion_group!(
    name = benches_mul;
    config = Criterion::default();
    targets = bench_i8_mul,
    bench_i16_mul,
    bench_i32_mul,
    bench_i64_mul,
    bench_i128_mul,
);

criterion_group!(
    name = benches_mul_const;
    config = Criterion::default();
    targets = bench_i8_mul_const,
    bench_i16_mul_const,
    bench_i32_mul_const,
    bench_i64_mul_const,
    bench_i128_mul_const,
);

criterion_group!(
    name = benches_div;
    config = Criterion::default();
    targets = bench_i8_div,
    bench_i16_div,
    bench_i32_div,
    // bench_i64_div,
    // bench_i128_div,
);

criterion_group!(
    name = benches_div_const;
    config = Criterion::default();
    targets = bench_i8_div_const,
    bench_i16_div_const,
    bench_i32_div_const,
    // bench_i64_div_const,
    // bench_i128_div_const,
);

criterion_main!(
    benches_add,
    benches_add_const,
    benches_sub,
    benches_sub_const,
    benches_mul,
    benches_mul_const,
    benches_div,
    benches_div_const
);<|MERGE_RESOLUTION|>--- conflicted
+++ resolved
@@ -18,11 +18,7 @@
 
 use snarkvm_gadgets::traits::utilities::{
     alloc::AllocGadget,
-<<<<<<< HEAD
-    arithmetic::{Add, Div, Mul, Neg, Pow},
-=======
     arithmetic::{Add, Div, Mul},
->>>>>>> 284ef310
 };
 use snarkvm_r1cs::{ConstraintSystem, Fr, TestConstraintSystem};
 

// Copyright (C) 2019-2021 Aleo Systems Inc.
// This file is part of the Leo library.

// The Leo library is free software: you can redistribute it and/or modify
// it under the terms of the GNU General Public License as published by
// the Free Software Foundation, either version 3 of the License, or
// (at your option) any later version.

// The Leo library is distributed in the hope that it will be useful,
// but WITHOUT ANY WARRANTY; without even the implied warranty of
// MERCHANTABILITY or FITNESS FOR A PARTICULAR PURPOSE. See the
// GNU General Public License for more details.

// You should have received a copy of the GNU General Public License
// along with the Leo library. If not, see <https://www.gnu.org/licenses/>.

use crate::{
<<<<<<< HEAD
    ConstValue,
    Constant,
    DefinitionStatement,
    Expression,
    ExpressionNode,
    FromAst,
    Node,
    PartialType,
    Scope,
    Statement,
    Type,
    Variable,
=======
    AsgConvertError, ConstValue, Constant, DefinitionStatement, Expression, ExpressionNode, FromAst, Node, PartialType,
    Scope, Span, Statement, Type, Variable,
>>>>>>> 09b1fddd
};

use leo_errors::{AsgError, Result, Span};

use std::cell::Cell;

#[derive(Clone)]
pub struct VariableRef<'a> {
    pub parent: Cell<Option<&'a Expression<'a>>>,
    pub span: Option<Span>,
    pub variable: &'a Variable<'a>,
}

impl<'a> Node for VariableRef<'a> {
    fn span(&self) -> Option<&Span> {
        self.span.as_ref()
    }
}

impl<'a> ExpressionNode<'a> for VariableRef<'a> {
    fn set_parent(&self, parent: &'a Expression<'a>) {
        self.parent.replace(Some(parent));
    }

    fn get_parent(&self) -> Option<&'a Expression<'a>> {
        self.parent.get()
    }

    fn enforce_parents(&self, _expr: &'a Expression<'a>) {}

    fn get_type(&self) -> Option<Type<'a>> {
        Some(self.variable.borrow().type_.clone())
    }

    fn is_mut_ref(&self) -> bool {
        self.variable.borrow().mutable
    }

    // todo: we can use use hacky ssa here to catch more cases, or just enforce ssa before asg generation finished
    fn const_value(&self) -> Option<ConstValue<'a>> {
        let variable = self.variable.borrow();
        if variable.mutable || variable.assignments.len() != 1 {
            return None;
        }
        let assignment = variable.assignments.get(0).unwrap();
        match &*assignment {
            Statement::Definition(DefinitionStatement { variables, value, .. }) => {
                if variables.len() == 1 {
                    let defined_variable = variables.get(0).unwrap().borrow();
                    assert_eq!(variable.id, defined_variable.id);

                    value.get().const_value()
                } else {
                    for (i, defined_variable) in variables.iter().enumerate() {
                        let defined_variable = defined_variable.borrow();
                        if defined_variable.id == variable.id {
                            match value.get().const_value() {
                                Some(ConstValue::Tuple(values)) => return values.get(i).cloned(),
                                None => return None,
                                _ => (),
                            }
                        }
                    }
                    panic!("no corresponding tuple variable found during const destructuring (corrupt asg?)");
                }
            }
            _ => None, //todo unroll loops during asg phase
        }
    }

    fn is_consty(&self) -> bool {
        let variable = self.variable.borrow();
        if variable.const_ {
            return true;
        }
        if variable.mutable || variable.assignments.len() != 1 {
            return false;
        }
        let assignment = variable.assignments.get(0).unwrap();

        match &*assignment {
            Statement::Definition(DefinitionStatement { variables, value, .. }) => {
                if variables.len() == 1 {
                    let defined_variable = variables.get(0).unwrap().borrow();
                    assert_eq!(variable.id, defined_variable.id);

                    value.get().is_consty()
                } else {
                    for defined_variable in variables.iter() {
                        let defined_variable = defined_variable.borrow();
                        if defined_variable.id == variable.id {
                            return value.get().is_consty();
                        }
                    }
                    panic!("no corresponding tuple variable found during const destructuring (corrupt asg?)");
                }
            }
            Statement::Iteration(_) => true,
            _ => false,
        }
    }
}

impl<'a> FromAst<'a, leo_ast::Identifier> for &'a Expression<'a> {
    fn from_ast(
        scope: &'a Scope<'a>,
        value: &leo_ast::Identifier,
        expected_type: Option<PartialType<'a>>,
    ) -> Result<&'a Expression<'a>> {
        let variable = if value.name.as_ref() == "input" {
            if let Some(input) = scope.resolve_input() {
                input.container
            } else {
                return Err(AsgError::illegal_input_variable_reference(
                    "attempted to reference input when none is in scope",
                    &value.span,
                )
                .into());
            }
        } else {
            match scope.resolve_variable(&value.name) {
                Some(v) => v,
                None => {
                    if value.name.starts_with("aleo1") {
                        return Ok(scope.context.alloc_expression(Expression::Constant(Constant {
                            parent: Cell::new(None),
                            span: Some(value.span.clone()),
                            value: ConstValue::Address(value.name.clone()),
                        })));
                    }
                    return Err(AsgError::unresolved_reference(&value.name, &value.span).into());
                }
            }
        };

        let variable_ref = VariableRef {
            parent: Cell::new(None),
            span: Some(value.span.clone()),
            variable,
        };
        let expression = scope.context.alloc_expression(Expression::VariableRef(variable_ref));

        if let Some(expected_type) = expected_type {
            let type_ = expression
                .get_type()
                .ok_or_else(|| AsgError::unresolved_reference(&value.name, &value.span))?;
            if !expected_type.matches(&type_) {
                return Err(AsgError::unexpected_type(expected_type, type_, &value.span).into());
            }
        }

        let mut variable_ref = variable.borrow_mut();
        variable_ref.references.push(expression);

        Ok(expression)
    }
}

impl<'a> Into<leo_ast::Identifier> for &VariableRef<'a> {
    fn into(self) -> leo_ast::Identifier {
        self.variable.borrow().name.clone()
    }
}<|MERGE_RESOLUTION|>--- conflicted
+++ resolved
@@ -15,23 +15,8 @@
 // along with the Leo library. If not, see <https://www.gnu.org/licenses/>.
 
 use crate::{
-<<<<<<< HEAD
-    ConstValue,
-    Constant,
-    DefinitionStatement,
-    Expression,
-    ExpressionNode,
-    FromAst,
-    Node,
-    PartialType,
-    Scope,
-    Statement,
-    Type,
-    Variable,
-=======
-    AsgConvertError, ConstValue, Constant, DefinitionStatement, Expression, ExpressionNode, FromAst, Node, PartialType,
-    Scope, Span, Statement, Type, Variable,
->>>>>>> 09b1fddd
+    ConstValue, Constant, DefinitionStatement, Expression, ExpressionNode, FromAst, Node, PartialType, Scope,
+    Statement, Type, Variable,
 };
 
 use leo_errors::{AsgError, Result, Span};

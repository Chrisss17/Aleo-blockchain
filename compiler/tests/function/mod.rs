// Copyright (C) 2019-2020 Aleo Systems Inc.
// This file is part of the Leo library.

// The Leo library is free software: you can redistribute it and/or modify
// it under the terms of the GNU General Public License as published by
// the Free Software Foundation, either version 3 of the License, or
// (at your option) any later version.

// The Leo library is distributed in the hope that it will be useful,
// but WITHOUT ANY WARRANTY; without even the implied warranty of
// MERCHANTABILITY or FITNESS FOR A PARTICULAR PURPOSE. See the
// GNU General Public License for more details.

// You should have received a copy of the GNU General Public License
// along with the Leo library. If not, see <https://www.gnu.org/licenses/>.

use crate::{
    assert_satisfied,
    expect_compiler_error,
    expect_type_inference_error,
    get_output,
    parse_program,
    parse_program_with_input,
};
use leo_compiler::errors::{CompilerError, ExpressionError, FunctionError, StatementError};

#[test]
fn test_empty() {
    let program_string = include_str!("empty.leo");
    let program = parse_program(program_string).unwrap();

    assert_satisfied(program);
}

#[test]
fn test_iteration() {
    let program_string = include_str!("iteration.leo");
    let program = parse_program(program_string).unwrap();

    assert_satisfied(program);
}

#[test]
fn test_iteration_repeated() {
    let program_string = include_str!("iteration_repeated.leo");
    let program = parse_program(program_string).unwrap();

    assert_satisfied(program);
}

#[test]
fn test_newlines() {
    let input_string = include_str!("input/newlines.in");
    let program_string = include_str!("newlines.leo");
    let program = parse_program_with_input(program_string, input_string).unwrap();

    let expected_string = include_str!("output/newlines.out");
    let actual_bytes = get_output(program);
    let actual_string = std::str::from_utf8(actual_bytes.bytes().as_slice()).unwrap();

    assert_eq!(expected_string, actual_string);
}

#[test]
fn test_multiple_returns() {
<<<<<<< HEAD
    let program_string = include_str!("multiple.leo");
    let program = parse_program(program_string).unwrap();
=======
    let bytes = include_bytes!("multiple_returns.leo");
    let program = parse_program(bytes).unwrap();
>>>>>>> af2347fb

    assert_satisfied(program);
}

#[test]
fn test_multiple_returns_fail() {
    let bytes = include_bytes!("multiple_returns_fail.leo");
    let program = parse_program(bytes).unwrap();

    expect_compiler_error(program);
}

#[test]
fn test_multiple_returns_fail_conditional() {
    let bytes = include_bytes!("multiple_returns_fail_conditional.leo");
    let program = parse_program(bytes).unwrap();

    expect_compiler_error(program);
}

#[test]
fn test_multiple_returns_main() {
<<<<<<< HEAD
    let program_string = include_str!("multiple_main.leo");
    let input_string = include_str!("input/registers.in");
=======
    let program_bytes = include_bytes!("multiple_returns_main.leo");
    let input_bytes = include_bytes!("input/registers.in");
>>>>>>> af2347fb

    let program = parse_program_with_input(program_string, input_string).unwrap();

    let expected_string = include_str!("output/registers.out");
    let actual_bytes = get_output(program);
    let actual_string = std::str::from_utf8(actual_bytes.bytes().as_slice()).unwrap();

    assert_eq!(expected_string, actual_string);
}

#[test]
fn test_repeated_function_call() {
    let program_string = include_str!("repeated.leo");
    let program = parse_program(program_string).unwrap();

    assert_satisfied(program);
}

#[test]
fn test_return() {
    let program_string = include_str!("return.leo");
    let program = parse_program(program_string).unwrap();

    assert_satisfied(program);
}

#[test]
fn test_scope_fail() {
    let program_string = include_str!("scope_fail.leo");
    let program = parse_program(program_string).unwrap();

    match expect_compiler_error(program) {
        CompilerError::FunctionError(FunctionError::StatementError(StatementError::ExpressionError(
            ExpressionError::FunctionError(value),
        ))) => match *value {
            FunctionError::StatementError(StatementError::ExpressionError(ExpressionError::Error(_))) => {}
            error => panic!("Expected function undefined, got {}", error),
        },
        error => panic!("Expected function undefined, got {}", error),
    }
}

#[test]
fn test_undefined() {
    let program_string = include_str!("undefined.leo");
    let error = parse_program(program_string).err().unwrap();

    expect_type_inference_error(error);
}

#[test]
fn test_value_unchanged() {
    let program_string = include_str!("value_unchanged.leo");
    let program = parse_program(program_string).unwrap();

    assert_satisfied(program);
}

#[test]
fn test_array_input() {
    let program_string = include_str!("array_input.leo");
    let error = parse_program(program_string).err().unwrap();

    expect_type_inference_error(error)
}

// Test return multidimensional arrays

#[test]
fn test_return_array_nested_fail() {
    let program_string = include_str!("return_array_nested_fail.leo");
    let program = parse_program(program_string).unwrap();

    let _err = expect_compiler_error(program);
}

#[test]
fn test_return_array_nested_pass() {
    let program_string = include_str!("return_array_nested_pass.leo");
    let program = parse_program(program_string).unwrap();

    assert_satisfied(program);
}

#[test]
fn test_return_array_tuple_fail() {
    let program_string = include_str!("return_array_tuple_fail.leo");
    let program = parse_program(program_string).unwrap();

    let _err = expect_compiler_error(program);
}

#[test]
fn test_return_array_tuple_pass() {
    let program_string = include_str!("return_array_tuple_pass.leo");
    let program = parse_program(program_string).unwrap();

    assert_satisfied(program);
}

// Test return tuples

#[test]
fn test_return_tuple() {
    let program_string = include_str!("return_tuple.leo");
    let program = parse_program(program_string).unwrap();

    assert_satisfied(program);
}

#[test]
fn test_return_tuple_conditional() {
    let program_string = include_str!("return_tuple_conditional.leo");
    let program = parse_program(program_string).unwrap();

    assert_satisfied(program);
}<|MERGE_RESOLUTION|>--- conflicted
+++ resolved
@@ -63,13 +63,8 @@
 
 #[test]
 fn test_multiple_returns() {
-<<<<<<< HEAD
     let program_string = include_str!("multiple.leo");
     let program = parse_program(program_string).unwrap();
-=======
-    let bytes = include_bytes!("multiple_returns.leo");
-    let program = parse_program(bytes).unwrap();
->>>>>>> af2347fb
 
     assert_satisfied(program);
 }
@@ -92,13 +87,8 @@
 
 #[test]
 fn test_multiple_returns_main() {
-<<<<<<< HEAD
     let program_string = include_str!("multiple_main.leo");
     let input_string = include_str!("input/registers.in");
-=======
-    let program_bytes = include_bytes!("multiple_returns_main.leo");
-    let input_bytes = include_bytes!("input/registers.in");
->>>>>>> af2347fb
 
     let program = parse_program_with_input(program_string, input_string).unwrap();
 

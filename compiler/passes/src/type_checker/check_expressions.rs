// Copyright (C) 2019-2022 Aleo Systems Inc.
// This file is part of the Leo library.

// The Leo library is free software: you can redistribute it and/or modify
// it under the terms of the GNU General Public License as published by
// the Free Software Foundation, either version 3 of the License, or
// (at your option) any later version.

// The Leo library is distributed in the hope that it will be useful,
// but WITHOUT ANY WARRANTY; without even the implied warranty of
// MERCHANTABILITY or FITNESS FOR A PARTICULAR PURPOSE. See the
// GNU General Public License for more details.

// You should have received a copy of the GNU General Public License
// along with the Leo library. If not, see <https://www.gnu.org/licenses/>.

use leo_ast::*;
use leo_errors::TypeCheckerError;

use crate::TypeChecker;

use super::director::Director;

impl<'a> ExpressionVisitor<'a> for TypeChecker<'a> {}

fn return_incorrect_type(t1: Option<Type>, t2: Option<Type>, expected: &Option<Type>) -> Option<Type> {
    match (t1, t2) {
        (Some(t1), Some(t2)) if t1 == t2 => Some(t1),
        (Some(t1), Some(t2)) => {
            if let Some(expected) = expected {
                if &t1 != expected {
                    Some(t1)
                } else {
                    Some(t2)
                }
            } else {
                Some(t1)
            }
        }
        (None, Some(_)) | (Some(_), None) | (None, None) => None,
    }
}

impl<'a> ExpressionVisitorDirector<'a> for Director<'a> {
    type AdditionalInput = Option<Type>;
    type Output = Type;

    fn visit_expression(&mut self, input: &'a Expression, expected: &Self::AdditionalInput) -> Option<Self::Output> {
        if let VisitResult::VisitChildren = self.visitor.visit_expression(input) {
            return match input {
<<<<<<< HEAD
                Expression::Access(expr) => self.visit_access(expr, expected),
=======
                Expression::Identifier(expr) => self.visit_identifier(expr, expected),
                Expression::Literal(expr) => self.visit_literal(expr, expected),
>>>>>>> 977e3369
                Expression::Binary(expr) => self.visit_binary(expr, expected),
                Expression::Call(expr) => self.visit_call(expr, expected),
                Expression::CircuitInit(expr) => self.visit_circuit_init(expr, expected),
                Expression::Err(expr) => self.visit_err(expr, expected),
                Expression::Identifier(expr) => self.visit_identifier(expr, expected),
                Expression::Ternary(expr) => self.visit_ternary(expr, expected),
                Expression::Unary(expr) => self.visit_unary(expr, expected),
                Expression::Value(expr) => self.visit_value(expr, expected),
            };
        }

        None
    }

<<<<<<< HEAD
    fn visit_identifier(&mut self, input: &'a Identifier, expected: &Self::AdditionalInput) -> Option<Self::Output> {
        if let VisitResult::VisitChildren = self.visitor.visit_identifier(input) {
            return if let Some(circuit) = self.visitor.symbol_table.clone().lookup_circuit(&input.name) {
                Some(self.visitor.assert_expected_option(
                    Type::Identifier(circuit.identifier.clone()),
                    expected,
                    circuit.span(),
                ))
            } else if let Some(var) = self.visitor.symbol_table.clone().lookup_variable(&input.name) {
=======
    fn visit_identifier(&mut self, var: &'a Identifier, expected: &Self::AdditionalInput) -> Option<Self::Output> {
        if let VisitResult::VisitChildren = self.visitor.visit_identifier(var) {
            return if let Some(var) = self.visitor.symbol_table.clone().lookup_variable(var.name) {
>>>>>>> 977e3369
                Some(self.visitor.assert_expected_option(*var.type_, expected, var.span))
            } else {
                self.visitor
                    .handler
                    .emit_err(TypeCheckerError::unknown_sym("variable", var.name, var.span()).into());
                None
            };
        }

        None
    }

    fn visit_literal(
        &mut self,
        input: &'a LiteralExpression,
        expected: &Self::AdditionalInput,
    ) -> Option<Self::Output> {
        if let VisitResult::VisitChildren = self.visitor.visit_literal(input) {
            return Some(match input {
                LiteralExpression::Address(_, _) => {
                    self.visitor
                        .assert_expected_option(Type::Address, expected, input.span())
                }
                LiteralExpression::Boolean(_, _) => {
                    self.visitor
                        .assert_expected_option(Type::Boolean, expected, input.span())
                }
                LiteralExpression::Field(_, _) => {
                    self.visitor.assert_expected_option(Type::Field, expected, input.span())
                }
                LiteralExpression::Integer(type_, str_content, _) => {
                    match type_ {
                        IntegerType::I8 => {
                            let int = if self.visitor.negate {
                                format!("-{str_content}")
                            } else {
                                str_content.clone()
                            };

                            if int.parse::<i8>().is_err() {
                                self.visitor
                                    .handler
                                    .emit_err(TypeCheckerError::invalid_int_value(int, "i8", input.span()).into());
                            }
                        }
                        IntegerType::I16 => {
                            let int = if self.visitor.negate {
                                format!("-{str_content}")
                            } else {
                                str_content.clone()
                            };

                            if int.parse::<i16>().is_err() {
                                self.visitor
                                    .handler
                                    .emit_err(TypeCheckerError::invalid_int_value(int, "i16", input.span()).into());
                            }
                        }
                        IntegerType::I32 => {
                            let int = if self.visitor.negate {
                                format!("-{str_content}")
                            } else {
                                str_content.clone()
                            };

                            if int.parse::<i32>().is_err() {
                                self.visitor
                                    .handler
                                    .emit_err(TypeCheckerError::invalid_int_value(int, "i32", input.span()).into());
                            }
                        }
                        IntegerType::I64 => {
                            let int = if self.visitor.negate {
                                format!("-{str_content}")
                            } else {
                                str_content.clone()
                            };

                            if int.parse::<i64>().is_err() {
                                self.visitor
                                    .handler
                                    .emit_err(TypeCheckerError::invalid_int_value(int, "i64", input.span()).into());
                            }
                        }
                        IntegerType::I128 => {
                            let int = if self.visitor.negate {
                                format!("-{str_content}")
                            } else {
                                str_content.clone()
                            };

                            if int.parse::<i128>().is_err() {
                                self.visitor
                                    .handler
                                    .emit_err(TypeCheckerError::invalid_int_value(int, "i128", input.span()).into());
                            }
                        }
                        IntegerType::U8 if str_content.parse::<u8>().is_err() => self
                            .visitor
                            .handler
                            .emit_err(TypeCheckerError::invalid_int_value(str_content, "u8", input.span()).into()),
                        IntegerType::U16 if str_content.parse::<u16>().is_err() => self
                            .visitor
                            .handler
                            .emit_err(TypeCheckerError::invalid_int_value(str_content, "u16", input.span()).into()),
                        IntegerType::U32 if str_content.parse::<u32>().is_err() => self
                            .visitor
                            .handler
                            .emit_err(TypeCheckerError::invalid_int_value(str_content, "u32", input.span()).into()),
                        IntegerType::U64 if str_content.parse::<u64>().is_err() => self
                            .visitor
                            .handler
                            .emit_err(TypeCheckerError::invalid_int_value(str_content, "u64", input.span()).into()),
                        IntegerType::U128 if str_content.parse::<u128>().is_err() => self
                            .visitor
                            .handler
                            .emit_err(TypeCheckerError::invalid_int_value(str_content, "u128", input.span()).into()),
                        _ => {}
                    }
                    self.visitor
                        .assert_expected_option(Type::IntegerType(*type_), expected, input.span())
                }
                LiteralExpression::Group(_) => self.visitor.assert_expected_option(Type::Group, expected, input.span()),
                LiteralExpression::Scalar(_, _) => {
                    self.visitor
                        .assert_expected_option(Type::Scalar, expected, input.span())
                }
                LiteralExpression::String(_, _) => {
                    self.visitor
                        .assert_expected_option(Type::String, expected, input.span())
                }
            });
        }

        None
    }

    fn visit_access(&mut self, input: &'a AccessExpression, expected: &Self::AdditionalInput) -> Option<Self::Output> {
        // CAUTION: This implementation only allows access to core circuits.
        if let VisitResult::VisitChildren = self.visitor.visit_access(input) {
            match input {
                AccessExpression::Member(access) => {
                    // Lookup circuit type.
                    if let Some(circuit) = self.visitor.symbol_table.lookup_circuit(&access.name.name) {
                        // Lookup circuit variable.
                        if let Some(member) = circuit.members.iter().find(|member| member.name() == access.name.name) {
                            match member {
                                CircuitMember::CircuitVariable(_ident, type_) => return Some(type_.clone()),
                            }
                        } else {
                            self.visitor.handler.emit_err(
                                TypeCheckerError::invalid_circuit_variable(&access.name, &access.inner, access.span())
                                    .into(),
                            );
                        }
                    } else {
                        self.visitor
                            .handler
                            .emit_err(TypeCheckerError::invalid_circuit(&access.inner, access.span()).into());
                    }
                }
                AccessExpression::AssociatedFunction(access) => {
                    // Check core circuit name and function.
                    if let Some(core_instruction) = self.visitor.assert_core_circuit_call(&access.ty, &access.name) {
                        // Check num input arguments.
                        if core_instruction.num_args() != access.args.len() {
                            self.visitor.handler.emit_err(
                                TypeCheckerError::incorrect_num_args_to_call(
                                    core_instruction.num_args(),
                                    access.args.len(),
                                    input.span(),
                                )
                                .into(),
                            );
                        }

                        // Check first argument type.
                        if let Some(first_arg) = access.args.get(0usize) {
                            let first_arg_type = self.visit_expression(first_arg, &None);
                            self.visitor.assert_one_of_types(
                                &first_arg_type,
                                core_instruction.first_arg_types(),
                                access.span(),
                            );
                        }

                        // Check second argument type.
                        if let Some(second_arg) = access.args.get(1usize) {
                            let second_arg_type = self.visit_expression(second_arg, &None);
                            self.visitor.assert_one_of_types(
                                &second_arg_type,
                                core_instruction.second_arg_types(),
                                access.span(),
                            );
                        }

                        // Check return type.
                        return Some(self.visitor.assert_expected_option(
                            core_instruction.return_type(),
                            expected,
                            access.span(),
                        ));
                    } else {
                        self.visitor
                            .handler
                            .emit_err(TypeCheckerError::invalid_access_expression(access, access.span()).into());
                    }
                }
                expr => self
                    .visitor
                    .handler
                    .emit_err(TypeCheckerError::invalid_access_expression(expr, expr.span()).into()),
                // todo: Add support for associated constants (u8::MAX).
            }
        }
        None
    }

    fn visit_binary(
        &mut self,
        input: &'a BinaryExpression,
        destination: &Self::AdditionalInput,
    ) -> Option<Self::Output> {
        if let VisitResult::VisitChildren = self.visitor.visit_binary(input) {
            return match input.op {
                BinaryOperation::And | BinaryOperation::Or | BinaryOperation::Nand | BinaryOperation::Nor => {
                    // Assert equal boolean types.
                    self.visitor
                        .assert_expected_option(Type::Boolean, destination, input.span());
                    let t1 = self.visit_expression(&input.left, destination);
                    let t2 = self.visit_expression(&input.right, destination);

                    return_incorrect_type(t1, t2, destination)
                }
                BinaryOperation::BitwiseAnd | BinaryOperation::BitwiseOr | BinaryOperation::Xor => {
                    // Assert equal boolean or integer types.
                    self.visitor.assert_bool_int_type(destination, input.span());
                    let t1 = self.visit_expression(&input.left, destination);
                    let t2 = self.visit_expression(&input.right, destination);

                    return_incorrect_type(t1, t2, destination)
                }
                BinaryOperation::Add => {
                    // Assert equal field, group, scalar, or integer types.
                    self.visitor
                        .assert_field_group_scalar_int_type(destination, input.span());
                    let t1 = self.visit_expression(&input.left, destination);
                    let t2 = self.visit_expression(&input.right, destination);

                    return_incorrect_type(t1, t2, destination)
                }
                BinaryOperation::Sub => {
                    // Assert equal field, group, or integer types.
                    self.visitor.assert_field_group_int_type(destination, input.span());
                    let t1 = self.visit_expression(&input.left, destination);
                    let t2 = self.visit_expression(&input.right, destination);

                    return_incorrect_type(t1, t2, destination)
                }
                BinaryOperation::Mul => {
                    // Assert field, group or integer types.
                    self.visitor.assert_field_group_int_type(destination, input.span());

                    let t1 = self.visit_expression(&input.left, &None);
                    let t2 = self.visit_expression(&input.right, &None);

                    // Allow `group` * `scalar` multiplication.
                    match (t1, t2) {
                        (Some(Type::Group), other) => {
                            self.visitor
                                .assert_expected_type(&other, Type::Scalar, input.right.span());
                            Some(
                                self.visitor
                                    .assert_expected_type(destination, Type::Group, input.span()),
                            )
                        }
                        (other, Some(Type::Group)) => {
                            self.visitor
                                .assert_expected_type(&other, Type::Scalar, input.left.span());
                            Some(
                                self.visitor
                                    .assert_expected_type(destination, Type::Group, input.span()),
                            )
                        }
                        (t1, t2) => {
                            // Assert equal field or integer types.
                            self.visitor.assert_field_int_type(destination, input.span());

                            return_incorrect_type(t1, t2, destination)
                        }
                    }
                }
                BinaryOperation::Div => {
                    // Assert equal field or integer types.
                    self.visitor.assert_field_int_type(destination, input.span());

                    let t1 = self.visit_expression(&input.left, destination);
                    let t2 = self.visit_expression(&input.right, destination);

                    return_incorrect_type(t1, t2, destination)
                }
                BinaryOperation::Pow => {
                    // Assert field or integer types.
                    self.visitor.assert_field_int_type(destination, input.span());

                    let t1 = self.visit_expression(&input.left, &None);
                    let t2 = self.visit_expression(&input.right, &None);

                    // Allow field * field.
                    match (t1, t2) {
                        (Some(Type::Field), type_) => {
                            self.visitor
                                .assert_expected_type(&type_, Type::Field, input.right.span());
                            Some(
                                self.visitor
                                    .assert_expected_type(destination, Type::Field, input.span()),
                            )
                        }
                        (type_, Some(Type::Field)) => {
                            self.visitor
                                .assert_expected_type(&type_, Type::Field, input.left.span());
                            Some(
                                self.visitor
                                    .assert_expected_type(destination, Type::Field, input.span()),
                            )
                        }
                        (Some(t1), t2) => {
                            // Allow integer t2 magnitude (u8, u16, u32)
                            self.visitor.assert_magnitude_type(&t2, input.right.span());
                            Some(self.visitor.assert_expected_type(destination, t1, input.span()))
                        }
                        (None, t2) => {
                            // Allow integer t2 magnitude (u8, u16, u32)
                            self.visitor.assert_magnitude_type(&t2, input.right.span());
                            *destination
                        }
                    }
                }
                BinaryOperation::Eq | BinaryOperation::Neq => {
                    // Assert first and second address, boolean, field, group, scalar, or integer types.
                    let t1 = self.visit_expression(&input.left, &None);
                    let t2 = self.visit_expression(&input.right, &None);

                    match (t1, t2) {
                        (Some(Type::IntegerType(_)), t2) => {
                            // Assert rhs is integer.
                            self.visitor.assert_int_type(&t2, input.left.span());
                        }
                        (t1, Some(Type::IntegerType(_))) => {
                            // Assert lhs is integer.
                            self.visitor.assert_int_type(&t1, input.right.span());
                        }
                        (t1, t2) => {
                            self.visitor.assert_eq_types(t1, t2, input.span());
                        }
                    }

                    // Assert destination is boolean.
                    Some(
                        self.visitor
                            .assert_expected_type(destination, Type::Boolean, input.span()),
                    )
                }
                BinaryOperation::Lt | BinaryOperation::Gt | BinaryOperation::Lte | BinaryOperation::Gte => {
                    // Assert left and right are equal address, field, scalar, or integer types.
                    let t1 = self.visit_expression(&input.left, &None);
                    let t2 = self.visit_expression(&input.right, &None);

                    match (t1, t2) {
                        (Some(Type::Address), t2) => {
                            // Assert rhs is address.
                            self.visitor.assert_expected_type(&t2, Type::Address, input.left.span());
                        }
                        (t1, Some(Type::Address)) => {
                            // Assert lhs is address.
                            self.visitor
                                .assert_expected_type(&t1, Type::Address, input.right.span());
                        }
                        (Some(Type::Field), t2) => {
                            // Assert rhs is field.
                            self.visitor.assert_expected_type(&t2, Type::Field, input.left.span());
                        }
                        (t1, Some(Type::Field)) => {
                            // Assert lhs is field.
                            self.visitor.assert_expected_type(&t1, Type::Field, input.right.span());
                        }
                        (Some(Type::Scalar), t2) => {
                            // Assert rhs is scalar.
                            self.visitor.assert_expected_type(&t2, Type::Scalar, input.left.span());
                        }
                        (t1, Some(Type::Scalar)) => {
                            // Assert lhs is scalar.
                            self.visitor.assert_expected_type(&t1, Type::Scalar, input.right.span());
                        }
                        (Some(Type::IntegerType(_)), t2) => {
                            // Assert rhs is integer.
                            self.visitor.assert_int_type(&t2, input.left.span());
                        }
                        (t1, Some(Type::IntegerType(_))) => {
                            // Assert lhs is integer.
                            self.visitor.assert_int_type(&t1, input.right.span());
                        }
                        (_, _) => {
                            // Not enough info to assert type.
                        }
                    }

                    // Assert destination is boolean.
                    Some(
                        self.visitor
                            .assert_expected_type(destination, Type::Boolean, input.span()),
                    )
                }
                BinaryOperation::AddWrapped
                | BinaryOperation::SubWrapped
                | BinaryOperation::DivWrapped
                | BinaryOperation::MulWrapped => {
                    // Assert equal integer types.
                    self.visitor.assert_int_type(destination, input.span);
                    let t1 = self.visit_expression(&input.left, destination);
                    let t2 = self.visit_expression(&input.right, destination);

                    return_incorrect_type(t1, t2, destination)
                }
                BinaryOperation::Shl
                | BinaryOperation::ShlWrapped
                | BinaryOperation::Shr
                | BinaryOperation::ShrWrapped
                | BinaryOperation::PowWrapped => {
                    // Assert left and destination are equal integer types.
                    self.visitor.assert_int_type(destination, input.span);
                    let t1 = self.visit_expression(&input.left, destination);

                    // Assert right type is a magnitude (u8, u16, u32).
                    let t2 = self.visit_expression(&input.right, &None);
                    self.visitor.assert_magnitude_type(&t2, input.right.span());

                    return_incorrect_type(t1, t2, destination)
                }
            };
        }

        None
    }

    fn visit_unary(&mut self, input: &'a UnaryExpression, destination: &Self::AdditionalInput) -> Option<Self::Output> {
        if let VisitResult::VisitChildren = self.visitor.visit_unary(input) {
            match input.op {
                UnaryOperation::Abs => {
                    // Assert integer type only.
                    self.visitor.assert_signed_int_type(destination, input.span());
                    return self.visit_expression(&input.receiver, destination);
                }
                UnaryOperation::AbsWrapped => {
                    // Assert integer type only.
                    self.visitor.assert_signed_int_type(destination, input.span());
                    return self.visit_expression(&input.receiver, destination);
                }
                UnaryOperation::Double => {
                    // Assert field and group type only.
                    self.visitor.assert_field_group_type(destination, input.span());
                    return self.visit_expression(&input.receiver, destination);
                }
                UnaryOperation::Inverse => {
                    // Assert field type only.
                    self.visitor
                        .assert_expected_type(destination, Type::Field, input.span());
                    return self.visit_expression(&input.receiver, destination);
                }
                UnaryOperation::Negate => {
                    let prior_negate_state = self.visitor.negate;
                    self.visitor.negate = true;

                    let type_ = self.visit_expression(&input.receiver, destination);
                    self.visitor.negate = prior_negate_state;
                    match type_.as_ref() {
                        Some(
                            Type::IntegerType(
                                IntegerType::I8
                                | IntegerType::I16
                                | IntegerType::I32
                                | IntegerType::I64
                                | IntegerType::I128,
                            )
                            | Type::Field
                            | Type::Group,
                        ) => {}
                        Some(t) => self
                            .visitor
                            .handler
                            .emit_err(TypeCheckerError::type_is_not_negatable(t, input.receiver.span()).into()),
                        _ => {}
                    };
                    return type_;
                }
                UnaryOperation::Not => {
                    // Assert boolean, integer types only.
                    self.visitor.assert_bool_int_type(destination, input.span());
                    return self.visit_expression(&input.receiver, destination);
                }
                UnaryOperation::Square => {
                    // Assert field type only.
                    self.visitor
                        .assert_expected_type(destination, Type::Field, input.span());
                    return self.visit_expression(&input.receiver, destination);
                }
                UnaryOperation::SquareRoot => {
                    // Assert field or scalar type.
                    self.visitor.assert_field_scalar_type(destination, input.span());
                    return self.visit_expression(&input.receiver, destination);
                }
            }
        }

        None
    }

    fn visit_ternary(
        &mut self,
        input: &'a TernaryExpression,
        expected: &Self::AdditionalInput,
    ) -> Option<Self::Output> {
        if let VisitResult::VisitChildren = self.visitor.visit_ternary(input) {
            self.visit_expression(&input.condition, &Some(Type::Boolean));

            let t1 = self.visit_expression(&input.if_true, expected);
            let t2 = self.visit_expression(&input.if_false, expected);

            return return_incorrect_type(t1, t2, expected);
        }

        None
    }

    fn visit_call(&mut self, input: &'a CallExpression, expected: &Self::AdditionalInput) -> Option<Self::Output> {
        match &*input.function {
            Expression::Identifier(ident) => {
                if let Some(func) = self.visitor.symbol_table.clone().lookup_fn(ident.name) {
                    let ret = self.visitor.assert_expected_option(func.output, expected, func.span());

                    // Check number of function arguments.
                    if func.input.len() != input.arguments.len() {
                        self.visitor.handler.emit_err(
                            TypeCheckerError::incorrect_num_args_to_call(
                                func.input.len(),
                                input.arguments.len(),
                                input.span(),
                            )
                            .into(),
                        );
                    }

                    // Check function argument types.
                    func.input
                        .iter()
                        .zip(input.arguments.iter())
                        .for_each(|(expected, argument)| {
                            self.visit_expression(argument, &Some(expected.get_variable().type_));
                        });

                    Some(ret)
                } else {
                    self.visitor
                        .handler
                        .emit_err(TypeCheckerError::unknown_sym("function", &ident.name, ident.span()).into());
                    None
                }
            }
            expr => self.visit_expression(expr, expected),
        }
    }

    fn visit_circuit_init(
        &mut self,
        input: &'a CircuitInitExpression,
        additional: &Self::AdditionalInput,
    ) -> Option<Self::Output> {
        if let Some(circ) = self.visitor.symbol_table.clone().lookup_circuit(&input.name.name) {
            // Check circuit type name.
            let ret = self
                .visitor
                .assert_expected_circuit(circ.identifier, additional, input.name.span());

            // Check number of circuit members.
            if circ.members.len() != input.members.len() {
                self.visitor.handler.emit_err(
                    TypeCheckerError::incorrect_num_circuit_members(
                        circ.members.len(),
                        input.members.len(),
                        input.span(),
                    )
                    .into(),
                );
            }

            // Check circuit member types.
            circ.members.iter().for_each(|expected| match expected {
                CircuitMember::CircuitVariable(name, type_) => {
                    // Lookup circuit variable name.
                    if let Some(actual) = input.members.iter().find(|member| &member.identifier == name) {
                        if let Some(expr) = &actual.expression {
                            self.visit_expression(expr, &Some(*type_));
                        }
                    } else {
                        self.visitor.handler.emit_err(
                            TypeCheckerError::unknown_sym("circuit member variable", name, name.span()).into(),
                        );
                    };
                }
            });

            Some(ret)
        } else {
            self.visitor
                .handler
                .emit_err(TypeCheckerError::unknown_sym("circuit", &input.name.name, input.name.span()).into());
            None
        }
    }
}<|MERGE_RESOLUTION|>--- conflicted
+++ resolved
@@ -48,47 +48,35 @@
     fn visit_expression(&mut self, input: &'a Expression, expected: &Self::AdditionalInput) -> Option<Self::Output> {
         if let VisitResult::VisitChildren = self.visitor.visit_expression(input) {
             return match input {
-<<<<<<< HEAD
                 Expression::Access(expr) => self.visit_access(expr, expected),
-=======
                 Expression::Identifier(expr) => self.visit_identifier(expr, expected),
                 Expression::Literal(expr) => self.visit_literal(expr, expected),
->>>>>>> 977e3369
                 Expression::Binary(expr) => self.visit_binary(expr, expected),
                 Expression::Call(expr) => self.visit_call(expr, expected),
                 Expression::CircuitInit(expr) => self.visit_circuit_init(expr, expected),
                 Expression::Err(expr) => self.visit_err(expr, expected),
-                Expression::Identifier(expr) => self.visit_identifier(expr, expected),
                 Expression::Ternary(expr) => self.visit_ternary(expr, expected),
                 Expression::Unary(expr) => self.visit_unary(expr, expected),
-                Expression::Value(expr) => self.visit_value(expr, expected),
             };
         }
 
         None
     }
 
-<<<<<<< HEAD
-    fn visit_identifier(&mut self, input: &'a Identifier, expected: &Self::AdditionalInput) -> Option<Self::Output> {
-        if let VisitResult::VisitChildren = self.visitor.visit_identifier(input) {
-            return if let Some(circuit) = self.visitor.symbol_table.clone().lookup_circuit(&input.name) {
-                Some(self.visitor.assert_expected_option(
-                    Type::Identifier(circuit.identifier.clone()),
-                    expected,
-                    circuit.span(),
-                ))
-            } else if let Some(var) = self.visitor.symbol_table.clone().lookup_variable(&input.name) {
-=======
     fn visit_identifier(&mut self, var: &'a Identifier, expected: &Self::AdditionalInput) -> Option<Self::Output> {
-        if let VisitResult::VisitChildren = self.visitor.visit_identifier(var) {
-            return if let Some(var) = self.visitor.symbol_table.clone().lookup_variable(var.name) {
->>>>>>> 977e3369
-                Some(self.visitor.assert_expected_option(*var.type_, expected, var.span))
+        if let Some(circuit) = self.visitor.symbol_table.clone().lookup_circuit(&var.name) {
+            return Some(self.visitor.assert_expected_option(
+                Type::Identifier(circuit.identifier.clone()),
+                expected,
+                circuit.span(),
+            ));
+        } else if let VisitResult::VisitChildren = self.visitor.visit_identifier(var) {
+            if let Some(var) = self.visitor.symbol_table.clone().lookup_variable(&var.name) {
+                return Some(self.visitor.assert_expected_option(*var.type_, expected, var.span));
             } else {
                 self.visitor
                     .handler
                     .emit_err(TypeCheckerError::unknown_sym("variable", var.name, var.span()).into());
-                None
             };
         }
 

// Copyright (C) 2019-2023 Aleo Systems Inc.
// This file is part of the Leo library.

// The Leo library is free software: you can redistribute it and/or modify
// it under the terms of the GNU General Public License as published by
// the Free Software Foundation, either version 3 of the License, or
// (at your option) any later version.

// The Leo library is distributed in the hope that it will be useful,
// but WITHOUT ANY WARRANTY; without even the implied warranty of
// MERCHANTABILITY or FITNESS FOR A PARTICULAR PURPOSE. See the
// GNU General Public License for more details.

// You should have received a copy of the GNU General Public License
// along with the Leo library. If not, see <https://www.gnu.org/licenses/>.

use crate::CodeGenerator;

use leo_ast::{
    AssertStatement,
    AssertVariant,
    AssignStatement,
    Block,
    ConditionalStatement,
    ConsoleStatement,
    DefinitionStatement,
    Expression,
    ExpressionStatement,
    IterationStatement,
    Mode,
    ReturnStatement,
    Statement,
    Type,
};

use itertools::Itertools;

impl<'a> CodeGenerator<'a> {
    fn visit_statement(&mut self, input: &'a Statement) -> String {
        match input {
            Statement::Assert(stmt) => self.visit_assert(stmt),
            Statement::Assign(stmt) => self.visit_assign(stmt),
            Statement::Block(stmt) => self.visit_block(stmt),
            Statement::Conditional(stmt) => self.visit_conditional(stmt),
            Statement::Console(stmt) => self.visit_console(stmt),
            Statement::Const(_) => {
                unreachable!("`ConstStatement`s should not be in the AST at this phase of compilation.")
            }
            Statement::Definition(stmt) => self.visit_definition(stmt),
            Statement::Expression(stmt) => self.visit_expression_statement(stmt),
            Statement::Iteration(stmt) => self.visit_iteration(stmt),
            Statement::Return(stmt) => self.visit_return(stmt),
        }
    }

    fn visit_assert(&mut self, input: &'a AssertStatement) -> String {
        let mut generate_assert_instruction = |name: &str, left: &'a Expression, right: &'a Expression| {
            let (left_operand, left_instructions) = self.visit_expression(left);
            let (right_operand, right_instructions) = self.visit_expression(right);
            let assert_instruction = format!("    {name} {left_operand} {right_operand};\n");

            // Concatenate the instructions.
            let mut instructions = left_instructions;
            instructions.push_str(&right_instructions);
            instructions.push_str(&assert_instruction);

            instructions
        };
        match &input.variant {
            AssertVariant::Assert(expr) => {
                let (operand, mut instructions) = self.visit_expression(expr);
                let assert_instruction = format!("    assert.eq {operand} true;\n");

                instructions.push_str(&assert_instruction);
                instructions
            }
            AssertVariant::AssertEq(left, right) => generate_assert_instruction("assert.eq", left, right),
            AssertVariant::AssertNeq(left, right) => generate_assert_instruction("assert.neq", left, right),
        }
    }

    fn visit_return(&mut self, input: &'a ReturnStatement) -> String {
        let outputs = match input.expression {
            // Skip empty return statements.
            Expression::Unit(_) => String::new(),
            _ => {
                let (operand, mut expression_instructions) = self.visit_expression(&input.expression);
                // Get the output type of the function.
                let output = self.current_function.unwrap().output.iter();
                // If the operand string is empty, initialize an empty vector.
                let operand_strings = match operand.is_empty() {
                    true => vec![],
                    false => operand.split(' ').collect_vec(),
                };

                let mut future_output = String::new();
                let mut instructions = operand_strings
                    .iter()
                    .zip_eq(output)
                    .map(|(operand, output)| {
<<<<<<< HEAD
                        match output {
                            Output::Internal(output) => {
                                let visibility = if self.is_transition_function {
                                    match self.in_finalize {
                                        // If in finalize block, the default visibility is public.
                                        true => match output.mode {
                                            Mode::None => Mode::Public,
                                            mode => mode,
                                        },
                                        // If not in finalize block, the default visibility is private.
                                        false => match output.mode {
                                            Mode::None => Mode::Private,
                                            mode => mode,
                                        },
                                    }
                                } else {
                                    // Only program functions have visibilities associated with their outputs.
                                    Mode::None
                                };
                                if let Type::Future(_) = output.type_ {
                                    future_output = format!(
                                        "    output {} as {}.aleo/{}.future;\n",
                                        operand,
                                        self.program_id.unwrap().name,
                                        self.current_function.unwrap().identifier,
                                    );
                                    String::new()
                                } else {
                                    format!(
                                        "    output {} as {};\n",
                                        operand,
                                        self.visit_type_with_visibility(&output.type_, visibility)
                                    )
                                }
=======
                        let visibility = if self.is_transition_function {
                            match self.in_finalize {
                                // If in finalize block, the default visibility is public.
                                true => match output.mode {
                                    Mode::None => Mode::Public,
                                    mode => mode,
                                },
                                // If not in finalize block, the default visibility is private.
                                false => match output.mode {
                                    Mode::None => Mode::Private,
                                    mode => mode,
                                },
>>>>>>> 1d9197f4
                            }
                        } else {
                            // Only program functions have visibilities associated with their outputs.
                            Mode::None
                        };
                        format!(
                            "    output {} as {};\n",
                            operand,
                            self.visit_type_with_visibility(&output.type_, visibility)
                        )
                    })
                    .join("");

                // Insert future output at the end.
                instructions.push_str(&future_output);

                expression_instructions.push_str(&instructions);

                expression_instructions
            }
        };

        outputs
    }

    fn visit_definition(&mut self, _input: &'a DefinitionStatement) -> String {
        // TODO: If SSA is made optional, then conditionally enable codegen for DefinitionStatement
        // let (operand, expression_instructions) = self.visit_expression(&input.value);
        // self.variable_mapping.insert(&input.variable_name.name, operand);
        // expression_instructions
        unreachable!("DefinitionStatement's should not exist in SSA form.")
    }

    fn visit_expression_statement(&mut self, input: &'a ExpressionStatement) -> String {
        self.visit_expression(&input.expression).1
    }

    fn visit_assign(&mut self, input: &'a AssignStatement) -> String {
        match (&input.place, &input.value) {
            (Expression::Identifier(identifier), _) => {
                let (operand, expression_instructions) = self.visit_expression(&input.value);
                self.variable_mapping.insert(&identifier.name, operand);
                expression_instructions
            }
            (Expression::Tuple(tuple), Expression::Call(_)) => {
                let (operand, expression_instructions) = self.visit_expression(&input.value);
                // Split out the destinations from the tuple.
                let operands = operand.split(' ').collect::<Vec<_>>();
                // Add the destinations to the variable mapping.
                tuple.elements.iter().zip_eq(operands).for_each(|(element, operand)| {
                    match element {
                        Expression::Identifier(identifier) => {
                            self.variable_mapping.insert(&identifier.name, operand.to_string())
                        }
                        _ => {
                            unreachable!("Type checking ensures that tuple elements on the lhs are always identifiers.")
                        }
                    };
                });
                expression_instructions
            }
            _ => unimplemented!(
                "Code generation for the left-hand side of an assignment is only implemented for `Identifier`s."
            ),
        }
    }

    fn visit_conditional(&mut self, _input: &'a ConditionalStatement) -> String {
        if !self.in_finalize {
            unreachable!("`ConditionalStatement`s should not be in the AST at this phase of compilation.")
        } else {
            // Construct a label for the end of the `then` block.
            let end_then_label = format!("end_then_{}_{}", self.conditional_depth, self.next_label);
            self.next_label += 1;
            // Construct a label for the end of the `otherwise` block if it exists.
            let (has_otherwise, end_otherwise_label) = {
                match _input.otherwise.is_some() {
                    true => {
                        // Construct a label for the end of the `otherwise` block.
                        let end_otherwise_label =
                            { format!("end_otherwise_{}_{}", self.conditional_depth, self.next_label) };
                        self.next_label += 1;
                        (true, end_otherwise_label)
                    }
                    false => (false, String::new()),
                }
            };

            // Increment the conditional depth.
            self.conditional_depth += 1;

            // Create a `branch` instruction.
            let (condition, mut instructions) = self.visit_expression(&_input.condition);
            instructions.push_str(&format!("    branch.eq {condition} false to {end_then_label};\n"));

            // Visit the `then` block.
            instructions.push_str(&self.visit_block(&_input.then));
            // If the `otherwise` block is present, add a branch instruction to jump to the end of the `otherwise` block.
            if has_otherwise {
                instructions.push_str(&format!("    branch.eq true true to {end_otherwise_label};\n"));
            }

            // Add a label for the end of the `then` block.
            instructions.push_str(&format!("    position {};\n", end_then_label));

            // Visit the `otherwise` block.
            if let Some(else_block) = &_input.otherwise {
                // Visit the `otherwise` block.
                instructions.push_str(&self.visit_statement(else_block));
                // Add a label for the end of the `otherwise` block.
                instructions.push_str(&format!("    position {end_otherwise_label};\n"));
            }

            // Decrement the conditional depth.
            self.conditional_depth -= 1;

            instructions
        }
    }

    fn visit_iteration(&mut self, _input: &'a IterationStatement) -> String {
        unreachable!("`IterationStatement`s should not be in the AST at this phase of compilation.");
    }

    fn visit_console(&mut self, _: &'a ConsoleStatement) -> String {
        unreachable!("Parsing guarantees that `ConsoleStatement`s are not present in the AST.")
    }

    pub(crate) fn visit_block(&mut self, input: &'a Block) -> String {
        // For each statement in the block, visit it and add its instructions to the list.
        input.statements.iter().map(|stmt| self.visit_statement(stmt)).join("")
    }
}<|MERGE_RESOLUTION|>--- conflicted
+++ resolved
@@ -98,65 +98,28 @@
                     .iter()
                     .zip_eq(output)
                     .map(|(operand, output)| {
-<<<<<<< HEAD
-                        match output {
-                            Output::Internal(output) => {
-                                let visibility = if self.is_transition_function {
-                                    match self.in_finalize {
-                                        // If in finalize block, the default visibility is public.
-                                        true => match output.mode {
-                                            Mode::None => Mode::Public,
-                                            mode => mode,
-                                        },
-                                        // If not in finalize block, the default visibility is private.
-                                        false => match output.mode {
-                                            Mode::None => Mode::Private,
-                                            mode => mode,
-                                        },
-                                    }
-                                } else {
-                                    // Only program functions have visibilities associated with their outputs.
-                                    Mode::None
-                                };
-                                if let Type::Future(_) = output.type_ {
-                                    future_output = format!(
-                                        "    output {} as {}.aleo/{}.future;\n",
-                                        operand,
-                                        self.program_id.unwrap().name,
-                                        self.current_function.unwrap().identifier,
-                                    );
-                                    String::new()
-                                } else {
-                                    format!(
-                                        "    output {} as {};\n",
-                                        operand,
-                                        self.visit_type_with_visibility(&output.type_, visibility)
-                                    )
-                                }
-=======
-                        let visibility = if self.is_transition_function {
-                            match self.in_finalize {
-                                // If in finalize block, the default visibility is public.
-                                true => match output.mode {
-                                    Mode::None => Mode::Public,
-                                    mode => mode,
-                                },
-                                // If not in finalize block, the default visibility is private.
-                                false => match output.mode {
-                                    Mode::None => Mode::Private,
-                                    mode => mode,
-                                },
->>>>>>> 1d9197f4
-                            }
+                        // Transitions outputs with no mode are private.
+                        // Note that this unwrap is safe because we set the variant before traversing the function.
+                        let visibility = match (self.variant.unwrap().is_transition(), output.mode) {
+                            (true, Mode::None) => Mode::Private,
+                            (_, mode) => mode,
+                        };
+
+                        if let Type::Future(_) = output.type_ {
+                            future_output = format!(
+                                "    output {} as {}.aleo/{}.future;\n",
+                                operand,
+                                self.program_id.unwrap().name,
+                                self.current_function.unwrap().identifier,
+                            );
+                            String::new()
                         } else {
-                            // Only program functions have visibilities associated with their outputs.
-                            Mode::None
-                        };
-                        format!(
-                            "    output {} as {};\n",
-                            operand,
-                            self.visit_type_with_visibility(&output.type_, visibility)
-                        )
+                            format!(
+                                "    output {} as {};\n",
+                                operand,
+                                self.visit_type_with_visibility(&output.type_, visibility)
+                            )
+                        }
                     })
                     .join("");
 
@@ -215,7 +178,8 @@
     }
 
     fn visit_conditional(&mut self, _input: &'a ConditionalStatement) -> String {
-        if !self.in_finalize {
+        // Note that this unwrap is safe because we set the variant before traversing the function.
+        if !self.variant.unwrap().is_async_function() {
             unreachable!("`ConditionalStatement`s should not be in the AST at this phase of compilation.")
         } else {
             // Construct a label for the end of the `then` block.

--- conflicted
+++ resolved
@@ -18,12 +18,7 @@
     Annotation,
     CompositeType,
     Function,
-<<<<<<< HEAD
-    FunctionInput,
-    FunctionOutput,
     FutureType,
-=======
->>>>>>> 1d9197f4
     Identifier,
     Input,
     Location,
@@ -38,7 +33,6 @@
 };
 use leo_span::{sym, Span, Symbol};
 
-use crate::Type::Composite;
 use itertools::Itertools;
 use serde::{Deserialize, Serialize};
 use snarkvm::{
@@ -143,97 +137,55 @@
             .outputs()
             .iter()
             .map(|output| match output.value_type() {
-<<<<<<< HEAD
-                ValueType::Constant(val) => Output::Internal(FunctionOutput {
-=======
                 ValueType::Constant(val) => vec![Output {
->>>>>>> 1d9197f4
                     mode: Mode::Constant,
                     type_: Type::from_snarkvm(val, None),
                     span: Default::default(),
                     id: Default::default(),
-<<<<<<< HEAD
-                }),
-                ValueType::Public(val) => Output::Internal(FunctionOutput {
-=======
                 }],
                 ValueType::Public(val) => vec![Output {
->>>>>>> 1d9197f4
                     mode: Mode::Public,
                     type_: Type::from_snarkvm(val, None),
                     span: Default::default(),
                     id: Default::default(),
-<<<<<<< HEAD
-                }),
-                ValueType::Private(val) => Output::Internal(FunctionOutput {
-=======
                 }],
                 ValueType::Private(val) => vec![Output {
->>>>>>> 1d9197f4
                     mode: Mode::Private,
                     type_: Type::from_snarkvm(val, None),
                     span: Default::default(),
                     id: Default::default(),
-<<<<<<< HEAD
-                }),
-                ValueType::Record(id) => Output::Internal(FunctionOutput {
-=======
                 }],
                 ValueType::Record(id) => vec![Output {
->>>>>>> 1d9197f4
                     mode: Mode::None,
-                    type_: Composite(CompositeType { id: Identifier::from(id), program: Some(program) }),
-                    span: Default::default(),
-                    id: Default::default(),
-<<<<<<< HEAD
-                }),
-                ValueType::ExternalRecord(loc) => Output::External(External {
-                    identifier: Identifier::new(Symbol::intern("dummy"), Default::default()),
-                    program_name: ProgramId::from(loc.program_id()).name,
-                    record: Identifier::from(loc.resource()),
-                    span: Default::default(),
-                    id: Default::default(),
-                }),
-                ValueType::Future(_) => Output::Internal(FunctionOutput {
-                    mode: Mode::Public,
+                    type_: Type::Composite(CompositeType { id: Identifier::from(id), program: Some(program) }),
+                    span: Default::default(),
+                    id: Default::default(),
+                }],
+                ValueType::ExternalRecord(loc) => {
+                    vec![Output {
+                        mode: Mode::None,
+                        span: Default::default(),
+                        id: Default::default(),
+                        type_: Type::Composite(CompositeType {
+                            id: Identifier::from(loc.resource()),
+                            program: Some(ProgramId::from(loc.program_id()).name.name),
+                        }),
+                    }]
+                }
+                ValueType::Future(_) => vec![Output {
+                    mode: Mode::None,
+                    span: Default::default(),
+                    id: Default::default(),
                     type_: Type::Future(FutureType::new(
                         Vec::new(),
                         Some(Location::new(Some(program), Identifier::from(function.name()).name)),
                         false,
                     )),
-                    span: Default::default(),
-                    id: Default::default(),
-                }),
-            })
-            .collect_vec();
-        let output_vec = outputs
-            .iter()
-            .map(|output| match output {
-                Output::Internal(output) => output.type_.clone(),
-                Output::External(output) => {
-                    Type::Composite(CompositeType { id: output.record, program: Some(output.program_name.name) })
-                }
-            })
-            .collect_vec();
-=======
-                }],
-                ValueType::ExternalRecord(loc) => {
-                    vec![Output {
-                        mode: Mode::None,
-                        span: Default::default(),
-                        id: Default::default(),
-                        type_: Composite(CompositeType {
-                            id: Identifier::from(loc.resource()),
-                            program: Some(ProgramId::from(loc.program_id()).name.name),
-                        }),
-                    }]
-                }
-                ValueType::Future(_) => Vec::new(), // Don't include futures in the output signature
+                }],
             })
             .collect_vec()
             .concat();
         let output_vec = outputs.iter().map(|output| output.type_.clone()).collect_vec();
->>>>>>> 1d9197f4
         let output_type = match output_vec.len() {
             0 => Type::Unit,
             1 => output_vec[0].clone(),
@@ -278,7 +230,7 @@
                         ValueType::Record(id) => Input {
                             identifier: arg_name,
                             mode: Mode::None,
-                            type_: Composite(CompositeType { id: Identifier::from(id), program: Some(program) }),
+                            type_: Type::Composite(CompositeType { id: Identifier::from(id), program: Some(program) }),
                             span: Default::default(),
                             id: Default::default(),
                         },
@@ -287,7 +239,7 @@
                             mode: Mode::None,
                             span: Default::default(),
                             id: Default::default(),
-                            type_: Composite(CompositeType {
+                            type_: Type::Composite(CompositeType {
                                 id: Identifier::from(loc.name()),
                                 program: Some(ProgramId::from(loc.program_id()).name.name),
                             }),
@@ -298,16 +250,11 @@
                 .collect_vec(),
             output: outputs,
             output_type,
-<<<<<<< HEAD
-=======
-            finalize_stub: function.finalize_logic().map(|f| FinalizeStub::from_snarkvm(f)),
->>>>>>> 1d9197f4
             span: Default::default(),
             id: Default::default(),
         }
     }
 
-<<<<<<< HEAD
     pub fn from_finalize<N: Network, Instruction: InstructionTrait<N>, Command: CommandTrait<N>>(
         function: &FunctionCore<N, Instruction, Command>,
         key_name: Symbol,
@@ -323,24 +270,22 @@
                 .inputs()
                 .iter()
                 .enumerate()
-                .map(|(index, input)| {
-                    Input::Internal(FunctionInput {
-                        identifier: Identifier::new(Symbol::intern(&format!("arg{}", index + 1)), Default::default()),
-                        mode: Mode::None,
-                        type_: match input.finalize_type() {
-                            PlaintextFinalizeType(val) => Type::from_snarkvm(val, key_name),
-                            FutureFinalizeType(val) => Type::Future(FutureType::new(
-                                Vec::new(),
-                                Some(Location::new(
-                                    Some(Identifier::from(val.program_id().name()).name),
-                                    Symbol::intern(&format!("finalize/{}", val.resource())),
-                                )),
-                                false,
+                .map(|(index, input)| Input {
+                    identifier: Identifier::new(Symbol::intern(&format!("arg{}", index + 1)), Default::default()),
+                    mode: Mode::None,
+                    type_: match input.finalize_type() {
+                        PlaintextFinalizeType(val) => Type::from_snarkvm(val, Some(key_name)),
+                        FutureFinalizeType(val) => Type::Future(FutureType::new(
+                            Vec::new(),
+                            Some(Location::new(
+                                Some(Identifier::from(val.program_id().name()).name),
+                                Symbol::intern(&format!("finalize/{}", val.resource())),
                             )),
-                        },
-                        span: Default::default(),
-                        id: Default::default(),
-                    })
+                            false,
+                        )),
+                    },
+                    span: Default::default(),
+                    id: Default::default(),
                 })
                 .collect_vec(),
             output: Vec::new(),
@@ -354,16 +299,13 @@
         closure: &ClosureCore<N, Instruction>,
         program: Symbol,
     ) -> Self {
-=======
-    pub fn from_closure<N: Network, Instruction: InstructionTrait<N>>(closure: &ClosureCore<N, Instruction>) -> Self {
->>>>>>> 1d9197f4
         let outputs = closure
             .outputs()
             .iter()
             .map(|output| match output.register_type() {
                 Plaintext(val) => Output {
                     mode: Mode::None,
-                    type_: Type::from_snarkvm(val, None),
+                    type_: Type::from_snarkvm(val, Some(program)),
                     span: Default::default(),
                     id: Default::default(),
                 },

--- conflicted
+++ resolved
@@ -22,14 +22,6 @@
 
 pub mod variant;
 pub use variant::*;
-
-<<<<<<< HEAD
-pub mod external;
-pub use external::*;
-=======
-pub mod finalize;
-pub use finalize::*;
->>>>>>> 1d9197f4
 
 pub mod input;
 pub use input::*;

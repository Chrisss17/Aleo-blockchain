// Copyright (C) 2019-2022 Aleo Systems Inc.
// This file is part of the Leo library.

// The Leo library is free software: you can redistribute it and/or modify
// it under the terms of the GNU General Public License as published by
// the Free Software Foundation, either version 3 of the License, or
// (at your option) any later version.

// The Leo library is distributed in the hope that it will be useful,
// but WITHOUT ANY WARRANTY; without even the implied warranty of
// MERCHANTABILITY or FITNESS FOR A PARTICULAR PURPOSE. See the
// GNU General Public License for more details.

// You should have received a copy of the GNU General Public License
// along with the Leo library. If not, see <https://www.gnu.org/licenses/>.

use crate::tokenizer::Token;
use leo_errors::{ParserError, Result};
use leo_span::{Span, Symbol};
use snarkvm_dpc::{prelude::*, testnet2::Testnet2};

use serde::{Deserialize, Serialize};
use std::{
    fmt,
    iter::{from_fn, Peekable},
    str::FromStr,
};

/// Eat an identifier, that is, a string matching '[a-zA-Z][a-zA-Z\d_]*', if any.
fn eat_identifier(input: &mut Peekable<impl Iterator<Item = char>>) -> Option<String> {
    input.peek().filter(|c| c.is_ascii_alphabetic())?;
    Some(from_fn(|| input.next_if(|c| c.is_ascii_alphanumeric() || c == &'_')).collect())
}

/// Checks if a char is a Unicode Bidirectional Override code point
fn is_bidi_override(c: char) -> bool {
    let i = c as u32;
    (0x202A..=0x202E).contains(&i) || (0x2066..=0x2069).contains(&i)
}

impl Token {
<<<<<<< HEAD
    // Eats the parts of the unicode character after \u.
    fn eat_unicode_char(input: &mut Peekable<impl Iterator<Item = char>>) -> Result<(usize, Char)> {
        let mut unicode = String::new();
        // Account for the chars '\' and 'u'.
        let mut len = 2;

        if input.next_if_eq(&'{').is_some() {
            len += 1;
        } else if let Some(c) = input.next() {
            return Err(ParserError::lexer_unopened_escaped_unicode_char(c).into());
        } else {
            return Err(ParserError::lexer_empty_input().into());
        }

        while let Some(c) = input.next_if(|c| c != &'}') {
            len += 1;
            unicode.push(c);
        }

        if input.next_if_eq(&'}').is_some() {
            len += 1;
        } else {
            return Err(ParserError::lexer_unclosed_escaped_unicode_char(unicode).into());
        }

        // Max of 6 digits.
        // Minimum of 1 digit.
        if unicode.len() > 6 || unicode.is_empty() {
            return Err(ParserError::lexer_invalid_escaped_unicode_length(unicode).into());
        }

        if let Ok(hex) = u32::from_str_radix(&unicode, 16) {
            if let Some(character) = std::char::from_u32(hex) {
                Ok((len, Char::Scalar(character)))
            } else if hex <= 0x10FFFF {
                Ok((len, Char::NonScalar(hex)))
            } else {
                Err(ParserError::lexer_invalid_character_exceeded_max_value(unicode).into())
            }
        } else {
            Err(ParserError::lexer_expected_valid_hex_char(unicode).into())
        }
    }

    // Eats the parts of the hex character after \x.
    fn eat_hex_char(input: &mut Peekable<impl Iterator<Item = char>>) -> Result<(usize, Char)> {
        let mut hex = String::new();
        // Account for the chars '\' and 'x'.
        let mut len = 2;

        // First hex character.
        if let Some(c) = input.next_if(|c| c != &'\'') {
            len += 1;
            hex.push(c);
        } else if let Some(c) = input.next() {
            return Err(ParserError::lexer_expected_valid_hex_char(c).into());
        } else {
            return Err(ParserError::lexer_empty_input().into());
        }

        // Second hex character.
        if let Some(c) = input.next_if(|c| c != &'\'') {
            len += 1;
            hex.push(c);
        } else if let Some(c) = input.next() {
            return Err(ParserError::lexer_expected_valid_hex_char(c).into());
        } else {
            return Err(ParserError::lexer_empty_input().into());
        }

        if let Ok(ascii_number) = u8::from_str_radix(&hex, 16) {
            // According to RFC, we allow only values less than 128.
            if ascii_number > 127 {
                return Err(ParserError::lexer_expected_valid_hex_char(hex).into());
            }

            Ok((len, Char::Scalar(ascii_number as char)))
        } else {
            Err(ParserError::lexer_expected_valid_hex_char(hex).into())
        }
    }

    fn eat_escaped_char(input: &mut Peekable<impl Iterator<Item = char>>) -> Result<(usize, Char)> {
        match input.next() {
            None => Err(ParserError::lexer_empty_input().into()),
            // Length of 2 to account the '\'.
            Some('0') => Ok((2, Char::Scalar(0 as char))),
            Some('t') => Ok((2, Char::Scalar(9 as char))),
            Some('n') => Ok((2, Char::Scalar(10 as char))),
            Some('r') => Ok((2, Char::Scalar(13 as char))),
            Some('\"') => Ok((2, Char::Scalar(34 as char))),
            Some('\'') => Ok((2, Char::Scalar(39 as char))),
            Some('\\') => Ok((2, Char::Scalar(92 as char))),
            Some('u') => Self::eat_unicode_char(input),
            Some('x') => Self::eat_hex_char(input),
            Some(c) => Err(ParserError::lexer_expected_valid_escaped_char(c).into()),
        }
    }

    /// Returns a `char` if a character can be eaten, otherwise returns [`None`].
    fn eat_char(input: &mut Peekable<impl Iterator<Item = char>>) -> Result<(usize, Char)> {
        match input.next() {
            None => Err(ParserError::lexer_empty_input().into()),
            Some('\\') => Self::eat_escaped_char(input),
            Some(c) => Ok((c.len_utf8(), Char::Scalar(c))),
        }
    }
=======
    // todo: remove this unused code or reference https://github.com/Geal/nom/blob/main/examples/string.rs
    // // Eats the parts of the unicode character after \u.
    // fn eat_unicode_char(input: &mut Peekable<impl Iterator<Item = char>>) -> Result<(usize, Char)> {
    //     let mut unicode = String::new();
    //     // Account for the chars '\' and 'u'.
    //     let mut len = 2;
    //
    //     if input.next_if_eq(&'{').is_some() {
    //         len += 1;
    //     } else if let Some(c) = input.next() {
    //         return Err(ParserError::lexer_unopened_escaped_unicode_char(c).into());
    //     } else {
    //         return Err(ParserError::lexer_empty_input_tendril().into());
    //     }
    //
    //     while let Some(c) = input.next_if(|c| c != &'}') {
    //         len += 1;
    //         unicode.push(c);
    //     }
    //
    //     if input.next_if_eq(&'}').is_some() {
    //         len += 1;
    //     } else {
    //         return Err(ParserError::lexer_unclosed_escaped_unicode_char(unicode).into());
    //     }
    //
    //     // Max of 6 digits.
    //     // Minimum of 1 digit.
    //     if unicode.len() > 6 || unicode.is_empty() {
    //         return Err(ParserError::lexer_invalid_escaped_unicode_length(unicode).into());
    //     }
    //
    //     if let Ok(hex) = u32::from_str_radix(&unicode, 16) {
    //         if let Some(character) = std::char::from_u32(hex) {
    //             Ok((len, Char::Scalar(character)))
    //         } else if hex <= 0x10FFFF {
    //             Ok((len, Char::NonScalar(hex)))
    //         } else {
    //             Err(ParserError::lexer_invalid_character_exceeded_max_value(unicode).into())
    //         }
    //     } else {
    //         Err(ParserError::lexer_expected_valid_hex_char(unicode).into())
    //     }
    // }

    // // Eats the parts of the hex character after \x.
    // fn eat_hex_char(input: &mut Peekable<impl Iterator<Item = char>>) -> Result<(usize, Char)> {
    //     let mut hex = String::new();
    //     // Account for the chars '\' and 'x'.
    //     let mut len = 2;
    //
    //     // First hex character.
    //     if let Some(c) = input.next_if(|c| c != &'\'') {
    //         len += 1;
    //         hex.push(c);
    //     } else if let Some(c) = input.next() {
    //         return Err(ParserError::lexer_expected_valid_hex_char(c).into());
    //     } else {
    //         return Err(ParserError::lexer_empty_input_tendril().into());
    //     }
    //
    //     // Second hex character.
    //     if let Some(c) = input.next_if(|c| c != &'\'') {
    //         len += 1;
    //         hex.push(c);
    //     } else if let Some(c) = input.next() {
    //         return Err(ParserError::lexer_expected_valid_hex_char(c).into());
    //     } else {
    //         return Err(ParserError::lexer_empty_input_tendril().into());
    //     }
    //
    //     if let Ok(ascii_number) = u8::from_str_radix(&hex, 16) {
    //         // According to RFC, we allow only values less than 128.
    //         if ascii_number > 127 {
    //             return Err(ParserError::lexer_expected_valid_hex_char(hex).into());
    //         }
    //
    //         Ok((len, Char::Scalar(ascii_number as char)))
    //     } else {
    //         Err(ParserError::lexer_expected_valid_hex_char(hex).into())
    //     }
    // }

    // fn eat_escaped_char(input: &mut Peekable<impl Iterator<Item = char>>) -> Result<(usize, Char)> {
    //     match input.next() {
    //         None => Err(ParserError::lexer_empty_input_tendril().into()),
    //         // Length of 2 to account the '\'.
    //         Some('0') => Ok((2, Char::Scalar(0 as char))),
    //         Some('t') => Ok((2, Char::Scalar(9 as char))),
    //         Some('n') => Ok((2, Char::Scalar(10 as char))),
    //         Some('r') => Ok((2, Char::Scalar(13 as char))),
    //         Some('\"') => Ok((2, Char::Scalar(34 as char))),
    //         Some('\'') => Ok((2, Char::Scalar(39 as char))),
    //         Some('\\') => Ok((2, Char::Scalar(92 as char))),
    //         Some('u') => Self::eat_unicode_char(input),
    //         Some('x') => Self::eat_hex_char(input),
    //         Some(c) => Err(ParserError::lexer_expected_valid_escaped_char(c).into()),
    //     }
    // }

    // /// Returns a `char` if a character can be eaten, otherwise returns [`None`].
    // fn eat_char(input: &mut Peekable<impl Iterator<Item = char>>) -> Result<(usize, Char)> {
    //     match input.next() {
    //         None => Err(ParserError::lexer_empty_input_tendril().into()),
    //         Some('\\') => Self::eat_escaped_char(input),
    //         Some(c) => Ok((c.len_utf8(), Char::Scalar(c))),
    //     }
    // }
>>>>>>> 53e5dfbb

    /// Returns a tuple: [(integer length, integer token)] if an integer can be eaten, otherwise returns [`None`].
    /// An integer can be eaten if its bytes are at the front of the given `input` string.
    fn eat_integer(input: &mut Peekable<impl Iterator<Item = char>>) -> Result<(usize, Token)> {
        if input.peek().is_none() {
            return Err(ParserError::lexer_empty_input().into());
        }

        let mut int = String::new();
        while let Some(c) = input.next_if(|c| c.is_ascii_digit()) {
            if c == '0' && matches!(input.peek(), Some('x')) {
                int.push(c);
                int.push(input.next().unwrap());
                return Err(ParserError::lexer_hex_number_provided(int).into());
            }

            int.push(c);
        }

        Ok((int.len(), Token::Int(int)))
    }

    /// Returns a tuple: [(token length, token)] if the next token can be eaten, otherwise returns [`None`].
<<<<<<< HEAD
    /// The next token can be eaten if the bytes at the front of the given `input` string can be scanned into a token.
    pub(crate) fn eat(input: &str) -> Result<(usize, Token)> {
        if input.is_empty() {
            return Err(ParserError::lexer_empty_input().into());
        }

        let mut input = input.chars().peekable();
=======
    /// The next token can be eaten if the bytes at the front of the given `input_tendril` string can be scanned into a token.
    pub(crate) fn eat(input_tendril: &str) -> Result<(usize, Token)> {
        let mut input = input_tendril.chars().peekable();
>>>>>>> 53e5dfbb

        // Consumes a single character token.
        let single = |input: &mut Peekable<_>, token| {
            input.next();
            Ok((1, token))
        };
        // Consumes a character followed by `on` with `then` if found or `els` otherwise.
        let followed_by = |input: &mut Peekable<_>, on, then, els| {
            input.next();
            Ok(if input.next_if_eq(&on).is_some() {
                (2, then)
            } else {
                (1, els)
            })
        };
        // Consumes `on` again and produces `token` if found.
        let twice = |input: &mut Peekable<_>, on, token| {
            input.next();
            if input.next_if_eq(&on).is_some() {
                Ok((2, token))
            } else if let Some(found) = input.next() {
                Err(ParserError::lexer_expected_but_found(found, on).into())
            } else {
                Err(ParserError::lexer_empty_input_tendril().into())
            }
        };

        match *input.peek().ok_or_else(ParserError::lexer_empty_input_tendril)? {
            x if x.is_ascii_whitespace() => return single(&mut input, Token::WhiteSpace),
            '"' => {
                let mut string = String::new();
                input.next();

                let mut ended = false;
                while let Some(c) = input.next() {
                    // Check for illegal characters.
                    if is_bidi_override(c) {
                        return Err(ParserError::lexer_bidi_override().into());
                    }

                    // Check for end string quotation mark.
                    if c == '"' {
                        input.next();
                        ended = true;
                        break;
                    }
                    string.push(c);
                }

                if !ended {
                    return Err(ParserError::lexer_string_not_closed(string).into());
                }

<<<<<<< HEAD
                return Err(ParserError::lexer_string_not_closed(leo_ast::Chars(string)).into());
            }
            Some(x) if x.is_ascii_digit() => {
                return Self::eat_integer(&mut input);
            }
            Some('!') => {
                input.next();
                if input.next_if_eq(&'=').is_some() {
                    return Ok((2, Token::NotEq));
                }
                return Ok((1, Token::Not));
            }
            Some('?') => {
                input.next();
                return Ok((1, Token::Question));
            }
            Some('&') => {
                input.next();
                if input.next_if_eq(&'&').is_some() {
                    return Ok((2, Token::And));
                }
                return Err(ParserError::lexer_empty_input().into());
            }
            Some('(') => {
                input.next();
                return Ok((1, Token::LeftParen));
            }
            Some(')') => {
                input.next();
                return Ok((1, Token::RightParen));
=======
                // + 2 to account for parsing quotation marks.
                return Ok((string.len() + 2, Token::StaticString(string)));
>>>>>>> 53e5dfbb
            }
            x if x.is_ascii_digit() => return Self::eat_integer(&mut input),
            '!' => return followed_by(&mut input, '=', Token::NotEq, Token::Not),
            '?' => return single(&mut input, Token::Question),
            '&' => return twice(&mut input, '&', Token::And),
            '(' => return single(&mut input, Token::LeftParen),
            ')' => return single(&mut input, Token::RightParen),
            '_' => return single(&mut input, Token::Underscore),
            '*' => return followed_by(&mut input, '*', Token::Exp, Token::Mul),
            '+' => return single(&mut input, Token::Add),
            ',' => return single(&mut input, Token::Comma),
            '-' => return followed_by(&mut input, '>', Token::Arrow, Token::Minus),
            '.' => return followed_by(&mut input, '.', Token::DotDot, Token::Dot),
            '/' => {
                input.next();
                if input.next_if_eq(&'/').is_some() {
                    let mut comment = String::from("//");

                    while let Some(c) = input.next_if(|c| c != &'\n') {
                        if is_bidi_override(c) {
                            return Err(ParserError::lexer_bidi_override().into());
                        }
                        comment.push(c);
                    }

                    if let Some(newline) = input.next_if_eq(&'\n') {
                        comment.push(newline);
                        return Ok((comment.len(), Token::CommentLine(comment)));
                    }

                    return Ok((comment.len(), Token::CommentLine(comment)));
                } else if input.next_if_eq(&'*').is_some() {
                    let mut comment = String::from("/*");

                    if input.peek().is_none() {
                        return Err(ParserError::lexer_empty_block_comment().into());
                    }

                    let mut ended = false;
                    while let Some(c) = input.next() {
                        if is_bidi_override(c) {
                            return Err(ParserError::lexer_bidi_override().into());
                        }
                        comment.push(c);
                        if c == '*' && input.next_if_eq(&'/').is_some() {
                            comment.push('/');
                            ended = true;
                            break;
                        }
                    }

                    if !ended {
                        return Err(ParserError::lexer_block_comment_does_not_close_before_eof(comment).into());
                    }
                    return Ok((comment.len(), Token::CommentBlock(comment)));
                }
                return Ok((1, Token::Div));
            }
<<<<<<< HEAD
            Some(':') => {
                input.next();
                return Ok((1, Token::Colon));
            }
            Some(';') => {
                input.next();
                return Ok((1, Token::Semicolon));
            }
            Some('<') => {
                input.next();
                if input.next_if_eq(&'=').is_some() {
                    return Ok((2, Token::LtEq));
                }
                return Ok((1, Token::Lt));
            }
            Some('>') => {
                input.next();
                if input.next_if_eq(&'=').is_some() {
                    return Ok((2, Token::GtEq));
                }
                return Ok((1, Token::Gt));
            }
            Some('=') => {
                input.next();
                if input.next_if_eq(&'=').is_some() {
                    return Ok((2, Token::Eq));
                }
                return Ok((1, Token::Assign));
            }
            Some('[') => {
                input.next();
                return Ok((1, Token::LeftSquare));
            }
            Some(']') => {
                input.next();
                return Ok((1, Token::RightSquare));
            }
            Some('{') => {
                input.next();
                return Ok((1, Token::LeftCurly));
            }
            Some('}') => {
                input.next();
                return Ok((1, Token::RightCurly));
            }
            Some('|') => {
                input.next();
                if input.next_if_eq(&'|').is_some() {
                    return Ok((2, Token::Or));
                } else if let Some(found) = input.next() {
                    return Err(ParserError::lexer_expected_but_found(found, '|').into());
                } else {
                    return Err(ParserError::lexer_empty_input().into());
                }
            }
=======
            ':' => return single(&mut input, Token::Colon),
            ';' => return single(&mut input, Token::Semicolon),
            '<' => return followed_by(&mut input, '=', Token::LtEq, Token::Lt),
            '>' => return followed_by(&mut input, '=', Token::GtEq, Token::Gt),
            '=' => return followed_by(&mut input, '=', Token::Eq, Token::Assign),
            '[' => return single(&mut input, Token::LeftSquare),
            ']' => return single(&mut input, Token::RightSquare),
            '{' => return single(&mut input, Token::LeftCurly),
            '}' => return single(&mut input, Token::RightCurly),
            '|' => return twice(&mut input, '|', Token::Or),
>>>>>>> 53e5dfbb
            _ => (),
        }
        if let Some(ident) = eat_identifier(&mut input) {
            return Ok((
                ident.len(),
                match &*ident {
                    x if x.starts_with("aleo1") => Token::AddressLit(ident),
                    "address" => Token::Address,
                    "bool" => Token::Bool,
                    "console" => Token::Console,
                    "const" => Token::Const,
                    "constant" => Token::Constant,
                    "else" => Token::Else,
                    "false" => Token::False,
                    "field" => Token::Field,
                    "for" => Token::For,
                    "function" => Token::Function,
                    "group" => Token::Group,
                    "i8" => Token::I8,
                    "i16" => Token::I16,
                    "i32" => Token::I32,
                    "i64" => Token::I64,
                    "i128" => Token::I128,
                    "if" => Token::If,
                    "in" => Token::In,
                    "let" => Token::Let,
                    "public" => Token::Public,
                    "return" => Token::Return,
                    "scalar" => Token::Scalar,
                    "string" => Token::String,
                    "true" => Token::True,
                    "u8" => Token::U8,
                    "u16" => Token::U16,
                    "u32" => Token::U32,
                    "u64" => Token::U64,
                    "u128" => Token::U128,
                    _ => Token::Ident(Symbol::intern(&ident)),
                },
            ));
        }

        Err(ParserError::could_not_lex(input.collect::<String>()).into())
    }
}

#[derive(Clone, Serialize, Deserialize)]
pub struct SpannedToken {
    pub token: Token,
    pub span: Span,
}

impl SpannedToken {
    /// Returns a dummy token at a dummy span.
    pub const fn dummy() -> Self {
        Self {
            token: Token::Question,
            span: Span::dummy(),
        }
    }
}

impl fmt::Display for SpannedToken {
    fn fmt(&self, f: &mut fmt::Formatter<'_>) -> fmt::Result {
        write!(f, "'{}' @ ", self.token.to_string().trim())?;
        self.span.fmt(f)
    }
}

impl fmt::Debug for SpannedToken {
    fn fmt(&self, f: &mut fmt::Formatter<'_>) -> fmt::Result {
        <SpannedToken as fmt::Display>::fmt(self, f)
    }
}

/// Returns true if the given string is a valid Aleo address.
pub(crate) fn check_address(address: &str) -> bool {
    Address::<Testnet2>::from_str(address).is_ok()
}<|MERGE_RESOLUTION|>--- conflicted
+++ resolved
@@ -39,115 +39,6 @@
 }
 
 impl Token {
-<<<<<<< HEAD
-    // Eats the parts of the unicode character after \u.
-    fn eat_unicode_char(input: &mut Peekable<impl Iterator<Item = char>>) -> Result<(usize, Char)> {
-        let mut unicode = String::new();
-        // Account for the chars '\' and 'u'.
-        let mut len = 2;
-
-        if input.next_if_eq(&'{').is_some() {
-            len += 1;
-        } else if let Some(c) = input.next() {
-            return Err(ParserError::lexer_unopened_escaped_unicode_char(c).into());
-        } else {
-            return Err(ParserError::lexer_empty_input().into());
-        }
-
-        while let Some(c) = input.next_if(|c| c != &'}') {
-            len += 1;
-            unicode.push(c);
-        }
-
-        if input.next_if_eq(&'}').is_some() {
-            len += 1;
-        } else {
-            return Err(ParserError::lexer_unclosed_escaped_unicode_char(unicode).into());
-        }
-
-        // Max of 6 digits.
-        // Minimum of 1 digit.
-        if unicode.len() > 6 || unicode.is_empty() {
-            return Err(ParserError::lexer_invalid_escaped_unicode_length(unicode).into());
-        }
-
-        if let Ok(hex) = u32::from_str_radix(&unicode, 16) {
-            if let Some(character) = std::char::from_u32(hex) {
-                Ok((len, Char::Scalar(character)))
-            } else if hex <= 0x10FFFF {
-                Ok((len, Char::NonScalar(hex)))
-            } else {
-                Err(ParserError::lexer_invalid_character_exceeded_max_value(unicode).into())
-            }
-        } else {
-            Err(ParserError::lexer_expected_valid_hex_char(unicode).into())
-        }
-    }
-
-    // Eats the parts of the hex character after \x.
-    fn eat_hex_char(input: &mut Peekable<impl Iterator<Item = char>>) -> Result<(usize, Char)> {
-        let mut hex = String::new();
-        // Account for the chars '\' and 'x'.
-        let mut len = 2;
-
-        // First hex character.
-        if let Some(c) = input.next_if(|c| c != &'\'') {
-            len += 1;
-            hex.push(c);
-        } else if let Some(c) = input.next() {
-            return Err(ParserError::lexer_expected_valid_hex_char(c).into());
-        } else {
-            return Err(ParserError::lexer_empty_input().into());
-        }
-
-        // Second hex character.
-        if let Some(c) = input.next_if(|c| c != &'\'') {
-            len += 1;
-            hex.push(c);
-        } else if let Some(c) = input.next() {
-            return Err(ParserError::lexer_expected_valid_hex_char(c).into());
-        } else {
-            return Err(ParserError::lexer_empty_input().into());
-        }
-
-        if let Ok(ascii_number) = u8::from_str_radix(&hex, 16) {
-            // According to RFC, we allow only values less than 128.
-            if ascii_number > 127 {
-                return Err(ParserError::lexer_expected_valid_hex_char(hex).into());
-            }
-
-            Ok((len, Char::Scalar(ascii_number as char)))
-        } else {
-            Err(ParserError::lexer_expected_valid_hex_char(hex).into())
-        }
-    }
-
-    fn eat_escaped_char(input: &mut Peekable<impl Iterator<Item = char>>) -> Result<(usize, Char)> {
-        match input.next() {
-            None => Err(ParserError::lexer_empty_input().into()),
-            // Length of 2 to account the '\'.
-            Some('0') => Ok((2, Char::Scalar(0 as char))),
-            Some('t') => Ok((2, Char::Scalar(9 as char))),
-            Some('n') => Ok((2, Char::Scalar(10 as char))),
-            Some('r') => Ok((2, Char::Scalar(13 as char))),
-            Some('\"') => Ok((2, Char::Scalar(34 as char))),
-            Some('\'') => Ok((2, Char::Scalar(39 as char))),
-            Some('\\') => Ok((2, Char::Scalar(92 as char))),
-            Some('u') => Self::eat_unicode_char(input),
-            Some('x') => Self::eat_hex_char(input),
-            Some(c) => Err(ParserError::lexer_expected_valid_escaped_char(c).into()),
-        }
-    }
-
-    /// Returns a `char` if a character can be eaten, otherwise returns [`None`].
-    fn eat_char(input: &mut Peekable<impl Iterator<Item = char>>) -> Result<(usize, Char)> {
-        match input.next() {
-            None => Err(ParserError::lexer_empty_input().into()),
-            Some('\\') => Self::eat_escaped_char(input),
-            Some(c) => Ok((c.len_utf8(), Char::Scalar(c))),
-        }
-    }
-=======
     // todo: remove this unused code or reference https://github.com/Geal/nom/blob/main/examples/string.rs
     // // Eats the parts of the unicode character after \u.
     // fn eat_unicode_char(input: &mut Peekable<impl Iterator<Item = char>>) -> Result<(usize, Char)> {
@@ -256,7 +147,6 @@
     //         Some(c) => Ok((c.len_utf8(), Char::Scalar(c))),
     //     }
     // }
->>>>>>> 53e5dfbb
 
     /// Returns a tuple: [(integer length, integer token)] if an integer can be eaten, otherwise returns [`None`].
     /// An integer can be eaten if its bytes are at the front of the given `input` string.
@@ -280,7 +170,6 @@
     }
 
     /// Returns a tuple: [(token length, token)] if the next token can be eaten, otherwise returns [`None`].
-<<<<<<< HEAD
     /// The next token can be eaten if the bytes at the front of the given `input` string can be scanned into a token.
     pub(crate) fn eat(input: &str) -> Result<(usize, Token)> {
         if input.is_empty() {
@@ -288,11 +177,6 @@
         }
 
         let mut input = input.chars().peekable();
-=======
-    /// The next token can be eaten if the bytes at the front of the given `input_tendril` string can be scanned into a token.
-    pub(crate) fn eat(input_tendril: &str) -> Result<(usize, Token)> {
-        let mut input = input_tendril.chars().peekable();
->>>>>>> 53e5dfbb
 
         // Consumes a single character token.
         let single = |input: &mut Peekable<_>, token| {
@@ -316,11 +200,11 @@
             } else if let Some(found) = input.next() {
                 Err(ParserError::lexer_expected_but_found(found, on).into())
             } else {
-                Err(ParserError::lexer_empty_input_tendril().into())
+                Err(ParserError::lexer_empty_input().into())
             }
         };
 
-        match *input.peek().ok_or_else(ParserError::lexer_empty_input_tendril)? {
+        match *input.peek().ok_or_else(ParserError::lexer_empty_input)? {
             x if x.is_ascii_whitespace() => return single(&mut input, Token::WhiteSpace),
             '"' => {
                 let mut string = String::new();
@@ -346,41 +230,8 @@
                     return Err(ParserError::lexer_string_not_closed(string).into());
                 }
 
-<<<<<<< HEAD
-                return Err(ParserError::lexer_string_not_closed(leo_ast::Chars(string)).into());
-            }
-            Some(x) if x.is_ascii_digit() => {
-                return Self::eat_integer(&mut input);
-            }
-            Some('!') => {
-                input.next();
-                if input.next_if_eq(&'=').is_some() {
-                    return Ok((2, Token::NotEq));
-                }
-                return Ok((1, Token::Not));
-            }
-            Some('?') => {
-                input.next();
-                return Ok((1, Token::Question));
-            }
-            Some('&') => {
-                input.next();
-                if input.next_if_eq(&'&').is_some() {
-                    return Ok((2, Token::And));
-                }
-                return Err(ParserError::lexer_empty_input().into());
-            }
-            Some('(') => {
-                input.next();
-                return Ok((1, Token::LeftParen));
-            }
-            Some(')') => {
-                input.next();
-                return Ok((1, Token::RightParen));
-=======
                 // + 2 to account for parsing quotation marks.
                 return Ok((string.len() + 2, Token::StaticString(string)));
->>>>>>> 53e5dfbb
             }
             x if x.is_ascii_digit() => return Self::eat_integer(&mut input),
             '!' => return followed_by(&mut input, '=', Token::NotEq, Token::Not),
@@ -439,63 +290,6 @@
                 }
                 return Ok((1, Token::Div));
             }
-<<<<<<< HEAD
-            Some(':') => {
-                input.next();
-                return Ok((1, Token::Colon));
-            }
-            Some(';') => {
-                input.next();
-                return Ok((1, Token::Semicolon));
-            }
-            Some('<') => {
-                input.next();
-                if input.next_if_eq(&'=').is_some() {
-                    return Ok((2, Token::LtEq));
-                }
-                return Ok((1, Token::Lt));
-            }
-            Some('>') => {
-                input.next();
-                if input.next_if_eq(&'=').is_some() {
-                    return Ok((2, Token::GtEq));
-                }
-                return Ok((1, Token::Gt));
-            }
-            Some('=') => {
-                input.next();
-                if input.next_if_eq(&'=').is_some() {
-                    return Ok((2, Token::Eq));
-                }
-                return Ok((1, Token::Assign));
-            }
-            Some('[') => {
-                input.next();
-                return Ok((1, Token::LeftSquare));
-            }
-            Some(']') => {
-                input.next();
-                return Ok((1, Token::RightSquare));
-            }
-            Some('{') => {
-                input.next();
-                return Ok((1, Token::LeftCurly));
-            }
-            Some('}') => {
-                input.next();
-                return Ok((1, Token::RightCurly));
-            }
-            Some('|') => {
-                input.next();
-                if input.next_if_eq(&'|').is_some() {
-                    return Ok((2, Token::Or));
-                } else if let Some(found) = input.next() {
-                    return Err(ParserError::lexer_expected_but_found(found, '|').into());
-                } else {
-                    return Err(ParserError::lexer_empty_input().into());
-                }
-            }
-=======
             ':' => return single(&mut input, Token::Colon),
             ';' => return single(&mut input, Token::Semicolon),
             '<' => return followed_by(&mut input, '=', Token::LtEq, Token::Lt),
@@ -506,7 +300,6 @@
             '{' => return single(&mut input, Token::LeftCurly),
             '}' => return single(&mut input, Token::RightCurly),
             '|' => return twice(&mut input, '|', Token::Or),
->>>>>>> 53e5dfbb
             _ => (),
         }
         if let Some(ident) = eat_identifier(&mut input) {

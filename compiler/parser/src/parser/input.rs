--- conflicted
+++ resolved
@@ -65,11 +65,7 @@
 
         let name = self.expect_identifier()?;
         self.expect(&Token::Colon)?;
-<<<<<<< HEAD
-        let (type_, span) = self.parse_primitive_type()?;
-=======
         let (type_, span) = self.parse_single_type()?;
->>>>>>> f7202b3e
         self.expect(&Token::Assign)?;
         let value = self.parse_unary_expression()?;
         self.expect(&Token::Semicolon)?;

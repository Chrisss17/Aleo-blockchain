// Copyright (C) 2019-2020 Aleo Systems Inc.
// This file is part of the Leo library.

// The Leo library is free software: you can redistribute it and/or modify
// it under the terms of the GNU General Public License as published by
// the Free Software Foundation, either version 3 of the License, or
// (at your option) any later version.

// The Leo library is distributed in the hope that it will be useful,
// but WITHOUT ANY WARRANTY; without even the implied warranty of
// MERCHANTABILITY or FITNESS FOR A PARTICULAR PURPOSE. See the
// GNU General Public License for more details.

// You should have received a copy of the GNU General Public License
// along with the Leo library. If not, see <https://www.gnu.org/licenses/>.

use crate::{
    CircuitVariableDefinition,
    GroupValue,
    Identifier,
    IntegerType,
    RangeOrExpression,
    Span,
    SpreadOrExpression,
};
use leo_ast::{
    access::{Access, AssigneeAccess},
    common::{Assignee, Identifier as AstIdentifier},
    expressions::{
        ArrayInitializerExpression,
        ArrayInlineExpression,
        BinaryExpression,
        CircuitInlineExpression,
        Expression as AstExpression,
        PostfixExpression,
        TernaryExpression,
        UnaryExpression,
    },
    operations::{BinaryOperation, UnaryOperation},
    values::{
        AddressValue,
        BooleanValue,
        FieldValue,
        GroupValue as AstGroupValue,
        IntegerValue,
        NumberValue as AstNumber,
        PositiveNumber as AstPositiveNumber,
        Value,
    },
};
use leo_input::{types::ArrayDimensions as InputArrayDimensions, values::PositiveNumber as InputAstPositiveNumber};

use leo_ast::{expressions::TupleExpression, types::ArrayDimensions};
use serde::{Deserialize, Serialize};
use std::fmt;

/// Expression that evaluates to a value
#[derive(Debug, Clone, PartialEq, Eq, Serialize, Deserialize)]
pub enum Expression {
    // Identifier
    Identifier(Identifier),

    // Values
    Address(String, Span),
    Boolean(String, Span),
    Field(String, Span),
    Group(Box<GroupValue>),
    Implicit(String, Span),
    Integer(IntegerType, String, Span),

    // Number operations
    Add(Box<Expression>, Box<Expression>, Span),
    Sub(Box<Expression>, Box<Expression>, Span),
    Mul(Box<Expression>, Box<Expression>, Span),
    Div(Box<Expression>, Box<Expression>, Span),
    Pow(Box<Expression>, Box<Expression>, Span),

    // Boolean operations
    Not(Box<Expression>, Span),
    Negate(Box<Expression>, Span),
    Or(Box<Expression>, Box<Expression>, Span),
    And(Box<Expression>, Box<Expression>, Span),
    Eq(Box<Expression>, Box<Expression>, Span),
    Ge(Box<Expression>, Box<Expression>, Span),
    Gt(Box<Expression>, Box<Expression>, Span),
    Le(Box<Expression>, Box<Expression>, Span),
    Lt(Box<Expression>, Box<Expression>, Span),

    // Conditionals
    // (conditional, first_value, second_value, span)
    IfElse(Box<Expression>, Box<Expression>, Box<Expression>, Span),

    // Arrays
    // (array_elements, span)
    Array(Vec<SpreadOrExpression>, Span),
    // (array_name, range, span)
    ArrayAccess(Box<Expression>, Box<RangeOrExpression>, Span),

    // Tuples
    // (tuple_elements, span)
    Tuple(Vec<Expression>, Span),
    // (tuple_name, index, span)
    TupleAccess(Box<Expression>, usize, Span),

    // Circuits
    // (defined_circuit_name, circuit_members, span)
    Circuit(Identifier, Vec<CircuitVariableDefinition>, Span),
    // (declared_circuit name, circuit_member_name, span)
    CircuitMemberAccess(Box<Expression>, Identifier, Span),
    // (defined_circuit name, circuit_static_function_name, span)
    CircuitStaticFunctionAccess(Box<Expression>, Identifier, Span),

    // Functions
    // (declared_function_name, function_arguments, span)
    FunctionCall(Box<Expression>, Vec<Expression>, Span),
    // (core_function_name, function_arguments, span)
    CoreFunctionCall(String, Vec<Expression>, Span),
}

impl Expression {
    pub fn set_span(&mut self, new_span: &Span) {
        match self {
            Expression::Field(_, old_span) => *old_span = new_span.clone(),
            Expression::Group(value) => value.set_span(new_span),

            Expression::Add(_, _, old_span) => *old_span = new_span.clone(),
            Expression::Sub(_, _, old_span) => *old_span = new_span.clone(),
            Expression::Mul(_, _, old_span) => *old_span = new_span.clone(),
            Expression::Div(_, _, old_span) => *old_span = new_span.clone(),
            Expression::Pow(_, _, old_span) => *old_span = new_span.clone(),

            Expression::Not(_, old_span) => *old_span = new_span.clone(),
            Expression::Or(_, _, old_span) => *old_span = new_span.clone(),
            Expression::And(_, _, old_span) => *old_span = new_span.clone(),
            Expression::Eq(_, _, old_span) => *old_span = new_span.clone(),
            Expression::Ge(_, _, old_span) => *old_span = new_span.clone(),
            Expression::Gt(_, _, old_span) => *old_span = new_span.clone(),
            Expression::Le(_, _, old_span) => *old_span = new_span.clone(),
            Expression::Lt(_, _, old_span) => *old_span = new_span.clone(),

            Expression::IfElse(_, _, _, old_span) => *old_span = new_span.clone(),
            Expression::Array(_, old_span) => *old_span = new_span.clone(),
            Expression::ArrayAccess(_, _, old_span) => *old_span = new_span.clone(),

            Expression::Tuple(_, old_span) => *old_span = new_span.clone(),
            Expression::TupleAccess(_, _, old_span) => *old_span = new_span.clone(),

            Expression::Circuit(_, _, old_span) => *old_span = new_span.clone(),
            Expression::CircuitMemberAccess(_, _, old_span) => *old_span = new_span.clone(),
            Expression::CircuitStaticFunctionAccess(_, _, old_span) => *old_span = new_span.clone(),

            Expression::FunctionCall(_, _, old_span) => *old_span = new_span.clone(),
            Expression::CoreFunctionCall(_, _, old_span) => *old_span = new_span.clone(),
            _ => {}
        }
    }
}

impl<'ast> Expression {
    pub(crate) fn get_count_from_input_ast(number: InputAstPositiveNumber<'ast>) -> usize {
        number
            .value
            .parse::<usize>()
            .expect("Array size should be a positive number")
    }

    pub(crate) fn get_input_array_dimensions(dimensions: InputArrayDimensions<'ast>) -> Vec<usize> {
        match dimensions {
            InputArrayDimensions::Single(single) => vec![Self::get_count_from_input_ast(single.number)],
            InputArrayDimensions::Multiple(multiple) => multiple
                .numbers
                .into_iter()
                .map(Self::get_count_from_input_ast)
                .collect(),
        }
    }

    pub(crate) fn get_count_from_ast(number: AstPositiveNumber<'ast>) -> usize {
        number
            .value
            .parse::<usize>()
            .expect("Array size should be a positive number")
    }

    pub(crate) fn get_array_dimensions(dimensions: ArrayDimensions<'ast>) -> Vec<usize> {
        match dimensions {
            ArrayDimensions::Single(single) => vec![Self::get_count_from_ast(single.number)],
            ArrayDimensions::Multiple(multiple) => multiple.numbers.into_iter().map(Self::get_count_from_ast).collect(),
        }
    }
}

impl<'ast> fmt::Display for Expression {
    fn fmt(&self, f: &mut fmt::Formatter) -> fmt::Result {
        match *self {
            // Variables
            Expression::Identifier(ref variable) => write!(f, "{}", variable),

            // Values
            Expression::Address(ref address, ref _span) => write!(f, "{}", address),
            Expression::Boolean(ref bool, ref _span) => write!(f, "{}", bool),
            Expression::Field(ref field, ref _span) => write!(f, "{}", field),
            Expression::Group(ref group) => write!(f, "{}", group),
            Expression::Implicit(ref value, ref _span) => write!(f, "{}", value),
            Expression::Integer(ref type_, ref integer, ref _span) => write!(f, "{}{}", integer, type_),

            // Number operations
            Expression::Negate(ref expression, ref _span) => write!(f, "-{}", expression),
            Expression::Add(ref left, ref right, ref _span) => write!(f, "{} + {}", left, right),
            Expression::Sub(ref left, ref right, ref _span) => write!(f, "{} - {}", left, right),
            Expression::Mul(ref left, ref right, ref _span) => write!(f, "{} * {}", left, right),
            Expression::Div(ref left, ref right, ref _span) => write!(f, "{} / {}", left, right),
            Expression::Pow(ref left, ref right, ref _span) => write!(f, "{} ** {}", left, right),

            // Boolean operations
            Expression::Not(ref expression, ref _span) => write!(f, "!{}", expression),
            Expression::Or(ref lhs, ref rhs, ref _span) => write!(f, "{} || {}", lhs, rhs),
            Expression::And(ref lhs, ref rhs, ref _span) => write!(f, "{} && {}", lhs, rhs),
            Expression::Eq(ref lhs, ref rhs, ref _span) => write!(f, "{} == {}", lhs, rhs),
            Expression::Ge(ref lhs, ref rhs, ref _span) => write!(f, "{} >= {}", lhs, rhs),
            Expression::Gt(ref lhs, ref rhs, ref _span) => write!(f, "{} > {}", lhs, rhs),
            Expression::Le(ref lhs, ref rhs, ref _span) => write!(f, "{} <= {}", lhs, rhs),
            Expression::Lt(ref lhs, ref rhs, ref _span) => write!(f, "{} < {}", lhs, rhs),

            // Conditionals
            Expression::IfElse(ref first, ref second, ref third, ref _span) => {
                write!(f, "if {} then {} else {} fi", first, second, third)
            }

            // Arrays
            Expression::Array(ref array, ref _span) => {
                write!(f, "[")?;
                for (i, e) in array.iter().enumerate() {
                    write!(f, "{}", e)?;
                    if i < array.len() - 1 {
                        write!(f, ", ")?;
                    }
                }
                write!(f, "]")
            }
            Expression::ArrayAccess(ref array, ref index, ref _span) => write!(f, "{}[{}]", array, index),

            // Tuples
            Expression::Tuple(ref tuple, ref _span) => {
                let values = tuple.iter().map(|x| format!("{}", x)).collect::<Vec<_>>().join(", ");

                write!(f, "({})", values)
            }
            Expression::TupleAccess(ref tuple, ref index, ref _span) => write!(f, "{}.{}", tuple, index),

            // Circuits
            Expression::Circuit(ref var, ref members, ref _span) => {
                write!(f, "{} {{", var)?;
                for (i, member) in members.iter().enumerate() {
                    write!(f, "{}: {}", member.identifier, member.expression)?;
                    if i < members.len() - 1 {
                        write!(f, ", ")?;
                    }
                }
                write!(f, "}}")
            }
            Expression::CircuitMemberAccess(ref circuit_name, ref member, ref _span) => {
                write!(f, "{}.{}", circuit_name, member)
            }
            Expression::CircuitStaticFunctionAccess(ref circuit_name, ref member, ref _span) => {
                write!(f, "{}::{}", circuit_name, member)
            }

            // Function calls
            Expression::FunctionCall(ref function, ref arguments, ref _span) => {
                write!(f, "{}(", function,)?;
                for (i, param) in arguments.iter().enumerate() {
                    write!(f, "{}", param)?;
                    if i < arguments.len() - 1 {
                        write!(f, ", ")?;
                    }
                }
                write!(f, ")")
            }
            Expression::CoreFunctionCall(ref function, ref arguments, ref _span) => {
                write!(f, "{}(", function,)?;
                for (i, param) in arguments.iter().enumerate() {
                    write!(f, "{}", param)?;
                    if i < arguments.len() - 1 {
                        write!(f, ", ")?;
                    }
                }
                write!(f, ")")
            }
        }
    }
}

impl<'ast> From<CircuitInlineExpression<'ast>> for Expression {
    fn from(expression: CircuitInlineExpression<'ast>) -> Self {
        let circuit_name = Identifier::from(expression.name);
        let members = expression
            .members
            .into_iter()
            .map(CircuitVariableDefinition::from)
            .collect::<Vec<CircuitVariableDefinition>>();

        Expression::Circuit(circuit_name, members, Span::from(expression.span))
    }
}

impl<'ast> From<PostfixExpression<'ast>> for Expression {
    fn from(expression: PostfixExpression<'ast>) -> Self {
        let variable = Expression::Identifier(Identifier::from(expression.name));

        // ast::PostFixExpression contains an array of "accesses": `a(34)[42]` is represented as `[a, [Call(34), Select(42)]]`, but Access call expressions
        // are recursive, so it is `Select(Call(a, 34), 42)`. We apply this transformation here

        // we start with the id, and we fold the array of accesses by wrapping the current value
        expression
            .accesses
            .into_iter()
            .fold(variable, |acc, access| match access {
                // Handle array accesses
                Access::Array(array) => Expression::ArrayAccess(
                    Box::new(acc),
                    Box::new(RangeOrExpression::from(array.expression)),
                    Span::from(array.span),
                ),

                // Handle tuple access
                Access::Tuple(tuple) => Expression::TupleAccess(
                    Box::new(acc),
                    Expression::get_count_from_ast(tuple.number),
                    Span::from(tuple.span),
                ),

                // Handle function calls
                Access::Call(function) => {
                    let span = Span::from(function.span);
                    Expression::FunctionCall(
                        Box::new(acc),
<<<<<<< HEAD
                        function.expressions.into_iter().map(Expression::from).collect(),
=======
                        function
                            .expressions
                            .expressions
                            .into_iter()
                            .map(Expression::from)
                            .collect(),
>>>>>>> 55da1f1b
                        span,
                    )
                }

                // Handle circuit member accesses
                Access::Object(circuit_object) => Expression::CircuitMemberAccess(
                    Box::new(acc),
                    Identifier::from(circuit_object.identifier),
                    Span::from(circuit_object.span),
                ),
                Access::StaticObject(circuit_object) => Expression::CircuitStaticFunctionAccess(
                    Box::new(acc),
                    Identifier::from(circuit_object.identifier),
                    Span::from(circuit_object.span),
                ),
            })
    }
}

impl<'ast> From<AstExpression<'ast>> for Expression {
    fn from(expression: AstExpression<'ast>) -> Self {
        match expression {
            AstExpression::Value(value) => Expression::from(value),
            AstExpression::Identifier(variable) => Expression::from(variable),
            AstExpression::Unary(expression) => Expression::from(expression),
            AstExpression::Binary(expression) => Expression::from(expression),
            AstExpression::Ternary(expression) => Expression::from(expression),
            AstExpression::ArrayInline(expression) => Expression::from(expression),
            AstExpression::ArrayInitializer(expression) => Expression::from(expression),
            AstExpression::Tuple(expression) => Expression::from(expression),
            AstExpression::CircuitInline(expression) => Expression::from(expression),
            AstExpression::Postfix(expression) => Expression::from(expression),
        }
    }
}

// Assignee -> Expression for operator assign statements
impl<'ast> From<Assignee<'ast>> for Expression {
    fn from(assignee: Assignee<'ast>) -> Self {
        let variable = Expression::Identifier(Identifier::from(assignee.name));

        // we start with the id, and we fold the array of accesses by wrapping the current value
        assignee
            .accesses
            .into_iter()
            .fold(variable, |acc, access| match access {
                AssigneeAccess::Member(circuit_member) => Expression::CircuitMemberAccess(
                    Box::new(acc),
                    Identifier::from(circuit_member.identifier),
                    Span::from(circuit_member.span),
                ),
                AssigneeAccess::Array(array) => Expression::ArrayAccess(
                    Box::new(acc),
                    Box::new(RangeOrExpression::from(array.expression)),
                    Span::from(array.span),
                ),
                AssigneeAccess::Tuple(tuple) => Expression::TupleAccess(
                    Box::new(acc),
                    Expression::get_count_from_ast(tuple.number),
                    Span::from(tuple.span),
                ),
            })
    }
}

impl<'ast> From<BinaryExpression<'ast>> for Expression {
    fn from(expression: BinaryExpression<'ast>) -> Self {
        match expression.operation {
            // Boolean operations
            BinaryOperation::Or => Expression::Or(
                Box::new(Expression::from(*expression.left)),
                Box::new(Expression::from(*expression.right)),
                Span::from(expression.span),
            ),
            BinaryOperation::And => Expression::And(
                Box::new(Expression::from(*expression.left)),
                Box::new(Expression::from(*expression.right)),
                Span::from(expression.span),
            ),
            BinaryOperation::Eq => Expression::Eq(
                Box::new(Expression::from(*expression.left)),
                Box::new(Expression::from(*expression.right)),
                Span::from(expression.span),
            ),
            BinaryOperation::Ne => {
                let span = Span::from(expression.span);
                let negated = Expression::Eq(
                    Box::new(Expression::from(*expression.left)),
                    Box::new(Expression::from(*expression.right)),
                    span.clone(),
                );

                Expression::Not(Box::new(negated), span)
            }
            BinaryOperation::Ge => Expression::Ge(
                Box::new(Expression::from(*expression.left)),
                Box::new(Expression::from(*expression.right)),
                Span::from(expression.span),
            ),
            BinaryOperation::Gt => Expression::Gt(
                Box::new(Expression::from(*expression.left)),
                Box::new(Expression::from(*expression.right)),
                Span::from(expression.span),
            ),
            BinaryOperation::Le => Expression::Le(
                Box::new(Expression::from(*expression.left)),
                Box::new(Expression::from(*expression.right)),
                Span::from(expression.span),
            ),
            BinaryOperation::Lt => Expression::Lt(
                Box::new(Expression::from(*expression.left)),
                Box::new(Expression::from(*expression.right)),
                Span::from(expression.span),
            ),
            // Number operations
            BinaryOperation::Add => Expression::Add(
                Box::new(Expression::from(*expression.left)),
                Box::new(Expression::from(*expression.right)),
                Span::from(expression.span),
            ),
            BinaryOperation::Sub => Expression::Sub(
                Box::new(Expression::from(*expression.left)),
                Box::new(Expression::from(*expression.right)),
                Span::from(expression.span),
            ),
            BinaryOperation::Mul => Expression::Mul(
                Box::new(Expression::from(*expression.left)),
                Box::new(Expression::from(*expression.right)),
                Span::from(expression.span),
            ),
            BinaryOperation::Div => Expression::Div(
                Box::new(Expression::from(*expression.left)),
                Box::new(Expression::from(*expression.right)),
                Span::from(expression.span),
            ),
            BinaryOperation::Pow => Expression::Pow(
                Box::new(Expression::from(*expression.left)),
                Box::new(Expression::from(*expression.right)),
                Span::from(expression.span),
            ),
        }
    }
}

impl<'ast> From<TernaryExpression<'ast>> for Expression {
    fn from(expression: TernaryExpression<'ast>) -> Self {
        Expression::IfElse(
            Box::new(Expression::from(*expression.first)),
            Box::new(Expression::from(*expression.second)),
            Box::new(Expression::from(*expression.third)),
            Span::from(expression.span),
        )
    }
}

impl<'ast> From<ArrayInlineExpression<'ast>> for Expression {
    fn from(array: ArrayInlineExpression<'ast>) -> Self {
        Expression::Array(
            array.expressions.into_iter().map(SpreadOrExpression::from).collect(),
            Span::from(array.span),
        )
    }
}

impl<'ast> From<ArrayInitializerExpression<'ast>> for Expression {
    fn from(array: ArrayInitializerExpression<'ast>) -> Self {
        let dimensions = Expression::get_array_dimensions(array.dimensions);
        let expression = SpreadOrExpression::from(*array.expression);

        let mut elements = vec![];

        // Initializes an arrays elements using the rust `vec!` macro.
        // If there are multiple array dimensions, then `elements` is used as the first expression in a `vec!` macro.
        // This creates a multi-dimensional array by chaining `vec!` macros.
        for (i, dimension) in dimensions.into_iter().rev().enumerate() {
            if i == 0 {
                elements = vec![expression.clone(); dimension];
            } else {
                let element =
                    SpreadOrExpression::Expression(Expression::Array(elements, Span::from(array.span.clone())));

                elements = vec![element; dimension];
            }
        }

        Expression::Array(elements, Span::from(array.span))
    }
}

impl<'ast> From<TupleExpression<'ast>> for Expression {
    fn from(tuple: TupleExpression<'ast>) -> Self {
        Expression::Tuple(
            tuple.expressions.into_iter().map(Expression::from).collect(),
            Span::from(tuple.span),
        )
    }
}

impl<'ast> From<Value<'ast>> for Expression {
    fn from(value: Value<'ast>) -> Self {
        match value {
            Value::Address(address) => Expression::from(address),
            Value::Boolean(boolean) => Expression::from(boolean),
            Value::Field(field) => Expression::from(field),
            Value::Group(group) => Expression::from(group),
            Value::Implicit(number) => Expression::from(number),
            Value::Integer(integer) => Expression::from(integer),
        }
    }
}

impl<'ast> From<UnaryExpression<'ast>> for Expression {
    fn from(expression: UnaryExpression<'ast>) -> Self {
        match expression.operation {
            UnaryOperation::Not(_) => Expression::Not(
                Box::new(Expression::from(*expression.expression)),
                Span::from(expression.span),
            ),
            UnaryOperation::Negate(_) => Expression::Negate(
                Box::new(Expression::from(*expression.expression)),
                Span::from(expression.span),
            ),
        }
    }
}

impl<'ast> From<AddressValue<'ast>> for Expression {
    fn from(address: AddressValue<'ast>) -> Self {
        Expression::Address(address.address.value, Span::from(address.span))
    }
}

impl<'ast> From<BooleanValue<'ast>> for Expression {
    fn from(boolean: BooleanValue<'ast>) -> Self {
        Expression::Boolean(boolean.value, Span::from(boolean.span))
    }
}

impl<'ast> From<FieldValue<'ast>> for Expression {
    fn from(field: FieldValue<'ast>) -> Self {
        Expression::Field(field.number.to_string(), Span::from(field.span))
    }
}

impl<'ast> From<AstGroupValue<'ast>> for Expression {
    fn from(ast_group: AstGroupValue<'ast>) -> Self {
        Expression::Group(Box::new(GroupValue::from(ast_group)))
    }
}

impl<'ast> From<AstNumber<'ast>> for Expression {
    fn from(number: AstNumber<'ast>) -> Self {
        let (value, span) = match number {
            AstNumber::Positive(number) => (number.value, number.span),
            AstNumber::Negative(number) => (number.value, number.span),
        };

        Expression::Implicit(value, Span::from(span))
    }
}

impl<'ast> From<IntegerValue<'ast>> for Expression {
    fn from(integer: IntegerValue<'ast>) -> Self {
        let span = Span::from(integer.span().clone());
        let (type_, value) = match integer {
            IntegerValue::Signed(integer) => {
                let type_ = IntegerType::from(integer.type_);
                let number = match integer.number {
                    AstNumber::Negative(number) => number.value,
                    AstNumber::Positive(number) => number.value,
                };

                (type_, number)
            }
            IntegerValue::Unsigned(integer) => {
                let type_ = IntegerType::from(integer.type_);
                let number = integer.number.value;

                (type_, number)
            }
        };

        Expression::Integer(type_, value, span)
    }
}

impl<'ast> From<AstIdentifier<'ast>> for Expression {
    fn from(identifier: AstIdentifier<'ast>) -> Self {
        Expression::Identifier(Identifier::from(identifier))
    }
}<|MERGE_RESOLUTION|>--- conflicted
+++ resolved
@@ -335,16 +335,7 @@
                     let span = Span::from(function.span);
                     Expression::FunctionCall(
                         Box::new(acc),
-<<<<<<< HEAD
                         function.expressions.into_iter().map(Expression::from).collect(),
-=======
-                        function
-                            .expressions
-                            .expressions
-                            .into_iter()
-                            .map(Expression::from)
-                            .collect(),
->>>>>>> 55da1f1b
                         span,
                     )
                 }

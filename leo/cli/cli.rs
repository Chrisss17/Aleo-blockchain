// Copyright (C) 2019-2023 Aleo Systems Inc.
// This file is part of the Leo library.

// The Leo library is free software: you can redistribute it and/or modify
// it under the terms of the GNU General Public License as published by
// the Free Software Foundation, either version 3 of the License, or
// (at your option) any later version.

// The Leo library is distributed in the hope that it will be useful,
// but WITHOUT ANY WARRANTY; without even the implied warranty of
// MERCHANTABILITY or FITNESS FOR A PARTICULAR PURPOSE. See the
// GNU General Public License for more details.

// You should have received a copy of the GNU General Public License
// along with the Leo library. If not, see <https://www.gnu.org/licenses/>.

use crate::cli::{commands::*, context::*, helpers::*};
use clap::Parser;
use leo_errors::Result;
use std::{path::PathBuf, process::exit};

/// CLI Arguments entry point - includes global parameters and subcommands
#[derive(Parser, Debug)]
#[clap(name = "leo", author = "The Aleo Team <hello@aleo.org>", version)]
pub struct CLI {
    #[clap(short, global = true, help = "Print additional information for debugging")]
    debug: bool,

    #[clap(short, global = true, help = "Suppress CLI output")]
    quiet: bool,

    #[clap(subcommand)]
    command: Commands,

    #[clap(long, global = true, help = "Path to Leo program root folder")]
    path: Option<PathBuf>,

    #[clap(long, global = true, help = "Path to aleo program registry")]
    pub home: Option<PathBuf>,
}

///Leo compiler and package manager
#[derive(Parser, Debug)]
enum Commands {
    #[clap(about = "Create a new Aleo account, sign and verify messages")]
    Account {
        #[clap(subcommand)]
        command: Account,
    },
    #[clap(about = "Create a new Leo package in a new directory")]
    New {
        #[clap(flatten)]
        command: New,
    },
    #[clap(about = "Create a new Leo example package in a new directory")]
    Example {
        #[clap(flatten)]
        command: Example,
    },
    #[clap(about = "Run a program with input variables")]
    Run {
        #[clap(flatten)]
        command: Run,
    },
    #[clap(about = "Execute a program with input variables")]
    Execute {
        #[clap(flatten)]
        command: Execute,
    },
    #[clap(about = "Deploy a program")]
    Deploy {
        #[clap(flatten)]
        command: Deploy,
    },
    #[clap(about = "Query live data from the Aleo network")]
    Query {
        #[clap(flatten)]
        command: Query,
    },
    #[clap(about = "Compile the current package as a program")]
    Build {
        #[clap(flatten)]
        command: Build,
    },
    #[clap(about = "Add a new on-chain or local dependency to the current package.")]
    Add {
        #[clap(flatten)]
        command: Add,
    },
    #[clap(about = "Remove a dependency from the current package.")]
    Remove {
        #[clap(flatten)]
        command: Remove,
    },
    #[clap(about = "Clean the output directory")]
    Clean {
        #[clap(flatten)]
        command: Clean,
    },
    #[clap(about = "Update the Leo CLI")]
    Update {
        #[clap(flatten)]
        command: Update,
    },
}

pub fn handle_error<T>(res: Result<T>) -> T {
    match res {
        Ok(t) => t,
        Err(err) => {
            eprintln!("{err}");
            exit(err.exit_code());
        }
    }
}

/// Run command with custom build arguments.
pub fn run_with_args(cli: CLI) -> Result<()> {
    if !cli.quiet {
        // Init logger with optional debug flag.
        logger::init_logger("leo", match cli.debug {
            false => 1,
            true => 2,
        })?;
    }

    // Get custom root folder and create context for it.
    // If not specified, default context will be created in cwd.
    let context = handle_error(Context::new(cli.path, cli.home));

    match cli.command {
        Commands::Add { command } => command.try_execute(context),
        Commands::Account { command } => command.try_execute(context),
        Commands::New { command } => command.try_execute(context),
        Commands::Build { command } => command.try_execute(context),
        Commands::Query { command } => command.try_execute(context),
        Commands::Clean { command } => command.try_execute(context),
        Commands::Deploy { command } => command.try_execute(context),
        Commands::Example { command } => command.try_execute(context),
        Commands::Run { command } => command.try_execute(context),
        Commands::Execute { command } => command.try_execute(context),
        Commands::Remove { command } => command.try_execute(context),
        Commands::Update { command } => command.try_execute(context),
    }
}
#[cfg(test)]
mod tests {
    use crate::cli::{
        cli::{test_helpers, Commands},
        run_with_args,
        CLI,
    };
    use leo_span::symbol::create_session_if_not_set_then;
    use serial_test::serial;
    use std::env::temp_dir;

    #[test]
    #[serial]
    fn nested_network_dependency_run_test() {
        // Set current directory to temporary directory
        let temp_dir = temp_dir();
        let project_directory = temp_dir.join("nested");

        // Create file structure
        test_helpers::sample_nested_package(&temp_dir);

        // Run program
        let run = CLI {
            debug: false,
            quiet: false,
            command: Commands::Run {
                command: crate::cli::commands::Run {
                    name: "example".to_string(),
                    inputs: vec!["1u32".to_string(), "2u32".to_string()],
                    file: None,
                    compiler_options: Default::default(),
                },
            },
            path: Some(project_directory.clone()),
            home: Some(temp_dir.join(".aleo")),
        };

        create_session_if_not_set_then(|_| {
            run_with_args(run).expect("Failed to execute `leo run`");
        });

        // TODO: Clear tmp directory
        // let registry = temp_dir.join(".aleo").join("registry").join("testnet");
        // std::fs::remove_dir_all(registry).unwrap();
        // std::fs::remove_dir_all(project_directory).unwrap();
    }

    #[test]
    #[serial]
    fn nested_local_dependency_run_test() {
        // Set current directory to temporary directory
        let temp_dir = temp_dir();
        let project_name = "grandparent";
        let project_directory = temp_dir.join(project_name);

        // Remove it if it already exists
        if project_directory.exists() {
            std::fs::remove_dir_all(project_directory.clone()).unwrap();
        }

        // Create file structure
        test_helpers::sample_grandparent_package(&temp_dir);

        // Run program
        let run = CLI {
            debug: false,
            quiet: false,
            command: Commands::Run {
                command: crate::cli::commands::Run {
                    name: "double_wrapper_mint".to_string(),
                    inputs: vec![
                        "aleo13tngrq7506zwdxj0cxjtvp28pk937jejhne0rt4zp0z370uezuysjz2prs".to_string(),
                        "2u32".to_string(),
                    ],
                    file: None,
                    compiler_options: Default::default(),
                },
            },
            path: Some(project_directory.clone()),
            home: None,
        };

        create_session_if_not_set_then(|_| {
            run_with_args(run).expect("Failed to execute `leo run`");
        });

        // TODO: Clear tmp directory
        // std::fs::remove_dir_all(project_directory).unwrap();
    }

    #[test]
    #[serial]
    fn relaxed_shadowing_run_test() {
        // Set current directory to temporary directory
        let temp_dir = temp_dir();
        let project_name = "outer";
        let project_directory = temp_dir.join(project_name);

        // Remove it if it already exists
        if project_directory.exists() {
            std::fs::remove_dir_all(project_directory.clone()).unwrap();
        }

        // Create file structure
        test_helpers::sample_shadowing_package(&temp_dir);

        // Run program
        let run = CLI {
            debug: false,
            quiet: false,
            command: Commands::Run {
                command: crate::cli::commands::Run {
                    name: "inner_1_main".to_string(),
                    inputs: vec!["1u32".to_string(), "2u32".to_string()],
                    compiler_options: Default::default(),
                    file: None,
                },
            },
            path: Some(project_directory.clone()),
            home: None,
        };

        create_session_if_not_set_then(|_| {
            run_with_args(run).expect("Failed to execute `leo run`");
        });
    }

    #[test]
    #[serial]
    fn relaxed_struct_shadowing_run_test() {
        // Set current directory to temporary directory
        let temp_dir = temp_dir();
        let project_name = "outer_2";
        let project_directory = temp_dir.join(project_name);

        // Remove it if it already exists
        if project_directory.exists() {
            std::fs::remove_dir_all(project_directory.clone()).unwrap();
        }

        // Create file structure
        test_helpers::sample_struct_shadowing_package(&temp_dir);

        // Run program
        let run = CLI {
            debug: false,
            quiet: false,
            command: Commands::Run {
                command: crate::cli::commands::Run {
                    name: "main".to_string(),
                    inputs: vec!["1u32".to_string(), "2u32".to_string()],
                    compiler_options: Default::default(),
                    file: None,
                },
            },
            path: Some(project_directory.clone()),
            home: None,
        };

        create_session_if_not_set_then(|_| {
            run_with_args(run).expect("Failed to execute `leo run`");
        });
    }
}

#[cfg(test)]
mod test_helpers {
    use crate::cli::{cli::Commands, run_with_args, Add, New, CLI};
    use leo_span::symbol::create_session_if_not_set_then;
    use std::path::Path;

    const NETWORK: &str = "mainnet";

    pub(crate) fn sample_nested_package(temp_dir: &Path) {
        let name = "nested";

        // Remove it if it already exists
        let project_directory = temp_dir.join(name);
        if project_directory.exists() {
            std::fs::remove_dir_all(project_directory.clone()).unwrap();
        }

        // Create new Leo project
        let new = CLI {
            debug: false,
            quiet: false,
            command: Commands::New { command: New { name: name.to_string(), network: NETWORK.to_string() } },
            path: Some(project_directory.clone()),
            home: None,
        };

        create_session_if_not_set_then(|_| {
            run_with_args(new).expect("Failed to execute `leo run`");
        });

        // `nested.aleo` program
        let program_str = "
import nested_example_layer_0.aleo;
program nested.aleo {
    transition example(public a: u32, b: u32) -> u32 {
        let c: u32 = nested_example_layer_0.aleo/main(a, b);
        return c;
    }
}
";
        // `nested_example_layer_0.aleo` program
        let nested_example_layer_0 = "
import nested_example_layer_2.aleo;
import nested_example_layer_1.aleo;

program nested_example_layer_0.aleo;

function main:
    input r0 as u32.public;
    input r1 as u32.private;
    call nested_example_layer_1.aleo/external_function r0 r1 into r2;
    output r2 as u32.private;
";

        // `nested_example_layer_1.aleo` program
        let nested_example_layer_1 = "
import nested_example_layer_2.aleo;

program nested_example_layer_1.aleo;

function external_function:
    input r0 as u32.public;
    input r1 as u32.private;
    call nested_example_layer_2.aleo/external_nested_function r0 r1 into r2;
    output r2 as u32.private;
";

        // `nested_example_layer_2.aleo` program
        let nested_example_layer_2 = "
program nested_example_layer_2.aleo;

function external_nested_function:
    input r0 as u32.public;
    input r1 as u32.private;
    add r0 r1 into r2;
    output r2 as u32.private;
";

        // Overwrite `src/main.leo` file
        std::fs::write(project_directory.join("src").join("main.leo"), program_str).unwrap();

        // Add dependencies
        let add = CLI {
            debug: false,
            quiet: false,
            command: Commands::Add {
                command: Add {
                    name: "nested_example_layer_0".to_string(),
                    local: None,
<<<<<<< HEAD
                    network: "testnet".to_string(),
=======
                    network: NETWORK.to_string(),
>>>>>>> 7b6c5e0c
                    clear: false,
                },
            },
            path: Some(project_directory.clone()),
            home: None,
        };

        create_session_if_not_set_then(|_| {
            run_with_args(add).expect("Failed to execute `leo add`");
        });

        // Add custom `.aleo` directory
        let registry = temp_dir.join(".aleo").join("registry").join("testnet");
        std::fs::create_dir_all(&registry).unwrap();
        std::fs::write(registry.join("nested_example_layer_0.aleo"), nested_example_layer_0).unwrap();
        std::fs::write(registry.join("nested_example_layer_1.aleo"), nested_example_layer_1).unwrap();
        std::fs::write(registry.join("nested_example_layer_2.aleo"), nested_example_layer_2).unwrap();
    }

    pub(crate) fn sample_grandparent_package(temp_dir: &Path) {
        let grandparent_directory = temp_dir.join("grandparent");
        let parent_directory = grandparent_directory.join("parent");
        let child_directory = parent_directory.join("child");

        if grandparent_directory.exists() {
            std::fs::remove_dir_all(grandparent_directory.clone()).unwrap();
        }

        // Create project file structure `grandparent/parent/child`
        let create_grandparent_project = CLI {
            debug: false,
            quiet: false,
            command: Commands::New { command: New { name: "grandparent".to_string(), network: NETWORK.to_string() } },
            path: Some(grandparent_directory.clone()),
            home: None,
        };

        let create_parent_project = CLI {
            debug: false,
            quiet: false,
            command: Commands::New { command: New { name: "parent".to_string(), network: NETWORK.to_string() } },
            path: Some(parent_directory.clone()),
            home: None,
        };

        let create_child_project = CLI {
            debug: false,
            quiet: false,
            command: Commands::New { command: New { name: "child".to_string(), network: NETWORK.to_string() } },
            path: Some(child_directory.clone()),
            home: None,
        };

        // Add source files `grandparent/src/main.leo`, `grandparent/parent/src/main.leo`, and `grandparent/parent/child/src/main.leo`
        let grandparent_program = "
import child.aleo;
import parent.aleo;
program grandparent.aleo {
    transition double_wrapper_mint(owner: address, val: u32) -> child.aleo/A {
        return parent.aleo/wrapper_mint(owner, val);
    }
}
";
        let parent_program = "
import child.aleo;
program parent.aleo {
    transition wrapper_mint(owner: address, val: u32) ->  child.aleo/A {
        return child.aleo/mint(owner, val);
    }
}
";

        let child_program = "
// The 'a' program.
program child.aleo {
    record A {
        owner: address,
        val: u32,
    }
    transition mint(owner: address, val: u32) -> A {
        return A {owner: owner, val: val};
    }
}
";

        // Add dependencies `grandparent/program.json` and `grandparent/parent/program.json`
        let add_grandparent_dependency_1 = CLI {
            debug: false,
            quiet: false,
            command: Commands::Add {
                command: Add {
                    name: "parent".to_string(),
                    local: Some(parent_directory.clone()),
<<<<<<< HEAD
                    network: "testnet".to_string(),
=======
                    network: NETWORK.to_string(),
>>>>>>> 7b6c5e0c
                    clear: false,
                },
            },
            path: Some(grandparent_directory.clone()),
            home: None,
        };

        let add_grandparent_dependency_2 = CLI {
            debug: false,
            quiet: false,
            command: Commands::Add {
                command: Add {
                    name: "child".to_string(),
                    local: Some(child_directory.clone()),
<<<<<<< HEAD
                    network: "testnet".to_string(),
=======
                    network: NETWORK.to_string(),
>>>>>>> 7b6c5e0c
                    clear: false,
                },
            },
            path: Some(grandparent_directory.clone()),
            home: None,
        };

        let add_parent_dependency = CLI {
            debug: false,
            quiet: false,
            command: Commands::Add {
                command: Add {
                    name: "child".to_string(),
                    local: Some(child_directory.clone()),
<<<<<<< HEAD
                    network: "testnet".to_string(),
=======
                    network: NETWORK.to_string(),
>>>>>>> 7b6c5e0c
                    clear: false,
                },
            },
            path: Some(parent_directory.clone()),
            home: None,
        };

        // Execute all commands
        create_session_if_not_set_then(|_| {
            // Create projects
            run_with_args(create_grandparent_project).unwrap();
            run_with_args(create_parent_project).unwrap();
            run_with_args(create_child_project).unwrap();

            // Write files
            std::fs::write(grandparent_directory.join("src").join("main.leo"), grandparent_program).unwrap();
            std::fs::write(parent_directory.join("src").join("main.leo"), parent_program).unwrap();
            std::fs::write(child_directory.join("src").join("main.leo"), child_program).unwrap();

            // Add dependencies
            run_with_args(add_grandparent_dependency_1).unwrap();
            run_with_args(add_grandparent_dependency_2).unwrap();
            run_with_args(add_parent_dependency).unwrap();
        });
    }

    pub(crate) fn sample_shadowing_package(temp_dir: &Path) {
        let outer_directory = temp_dir.join("outer");
        let inner_1_directory = outer_directory.join("inner_1");
        let inner_2_directory = outer_directory.join("inner_2");

        if outer_directory.exists() {
            std::fs::remove_dir_all(outer_directory.clone()).unwrap();
        }

        // Create project file structure `outer/inner_1` and `outer/inner_2`
        let create_outer_project = CLI {
            debug: false,
            quiet: false,
            command: Commands::New { command: New { name: "outer".to_string(), network: NETWORK.to_string() } },
            path: Some(outer_directory.clone()),
            home: None,
        };

        let create_inner_1_project = CLI {
            debug: false,
            quiet: false,
            command: Commands::New { command: New { name: "inner_1".to_string(), network: NETWORK.to_string() } },
            path: Some(inner_1_directory.clone()),
            home: None,
        };

        let create_inner_2_project = CLI {
            debug: false,
            quiet: false,
            command: Commands::New { command: New { name: "inner_2".to_string(), network: NETWORK.to_string() } },
            path: Some(inner_2_directory.clone()),
            home: None,
        };

        // Add source files `outer/src/main.leo` and `outer/inner/src/main.leo`
        let outer_program = "import inner_1.aleo;
import inner_2.aleo;
program outer.aleo {

    struct ex_struct {
        arg1: u32,
        arg2: u32,
    }

    record inner_1_record {
        owner: address,
        arg1: u32,
        arg2: u32,
        arg3: u32,
    }

    transition inner_1_main(public a: u32, b: u32) -> (inner_1.aleo/inner_1_record, inner_2.aleo/inner_1_record, inner_1_record) {
        let c: ex_struct = ex_struct {arg1: 1u32, arg2: 1u32};
        let rec_1:inner_1.aleo/inner_1_record = inner_1.aleo/inner_1_main(1u32,1u32, c);
        let rec_2:inner_2.aleo/inner_1_record = inner_2.aleo/inner_1_main(1u32,1u32);
        return (rec_1, rec_2, inner_1_record {owner: aleo14tnetva3xfvemqyg5ujzvr0qfcaxdanmgjx2wsuh2xrpvc03uc9s623ps7, arg1: 1u32, arg2: 1u32, arg3: 1u32});
    }
}";
        let inner_1_program = "program inner_1.aleo {
    mapping inner_1_mapping: u32 => u32;
    record inner_1_record {
        owner: address,
        val: u32,
    }
    struct ex_struct {
        arg1: u32,
        arg2: u32,
    }
    transition inner_1_main(public a: u32, b: u32, c: ex_struct) -> inner_1_record {
        return inner_1_record {
            owner: self.caller,
            val: c.arg1,
        };
    }
}";
        let inner_2_program = "program inner_2.aleo {
    mapping inner_2_mapping: u32 => u32;
    record inner_1_record {
        owner: address,
        val: u32,
    }
    transition inner_1_main(public a: u32, b: u32) -> inner_1_record {
        let c: u32 = a + b;
        return inner_1_record {
            owner: self.caller,
            val: a,
        };
    }
}";
        // Add dependencies `outer/program.json`
        let add_outer_dependency_1 = CLI {
            debug: false,
            quiet: false,
            command: Commands::Add {
                command: Add {
                    name: "inner_1".to_string(),
                    local: Some(inner_1_directory.clone()),
<<<<<<< HEAD
                    network: "testnet".to_string(),
=======
                    network: NETWORK.to_string(),
>>>>>>> 7b6c5e0c
                    clear: false,
                },
            },
            path: Some(outer_directory.clone()),
            home: None,
        };

        let add_outer_dependency_2 = CLI {
            debug: false,
            quiet: false,
            command: Commands::Add {
                command: Add {
                    name: "inner_2".to_string(),
                    local: Some(inner_2_directory.clone()),
<<<<<<< HEAD
                    network: "testnet".to_string(),
=======
                    network: NETWORK.to_string(),
>>>>>>> 7b6c5e0c
                    clear: false,
                },
            },
            path: Some(outer_directory.clone()),
            home: None,
        };

        // Execute all commands
        create_session_if_not_set_then(|_| {
            // Create projects
            run_with_args(create_outer_project).unwrap();
            run_with_args(create_inner_1_project).unwrap();
            run_with_args(create_inner_2_project).unwrap();

            // Write files
            std::fs::write(outer_directory.join("src").join("main.leo"), outer_program).unwrap();
            std::fs::write(inner_1_directory.join("src").join("main.leo"), inner_1_program).unwrap();
            std::fs::write(inner_2_directory.join("src").join("main.leo"), inner_2_program).unwrap();

            // Add dependencies
            run_with_args(add_outer_dependency_1).unwrap();
            run_with_args(add_outer_dependency_2).unwrap();
        });
    }

    pub(crate) fn sample_struct_shadowing_package(temp_dir: &Path) {
        let outer_directory = temp_dir.join("outer_2");
        let inner_1_directory = outer_directory.join("inner_1");
        let inner_2_directory = outer_directory.join("inner_2");

        if outer_directory.exists() {
            std::fs::remove_dir_all(outer_directory.clone()).unwrap();
        }

        // Create project file structure `outer_2/inner_1` and `outer_2/inner_2`
        let create_outer_project = CLI {
            debug: false,
            quiet: false,
            command: Commands::New { command: New { name: "outer_2".to_string(), network: NETWORK.to_string() } },
            path: Some(outer_directory.clone()),
            home: None,
        };

        let create_inner_1_project = CLI {
            debug: false,
            quiet: false,
            command: Commands::New { command: New { name: "inner_1".to_string(), network: NETWORK.to_string() } },
            path: Some(inner_1_directory.clone()),
            home: None,
        };

        let create_inner_2_project = CLI {
            debug: false,
            quiet: false,
            command: Commands::New { command: New { name: "inner_2".to_string(), network: NETWORK.to_string() } },
            path: Some(inner_2_directory.clone()),
            home: None,
        };

        // Add source files `outer_2/src/main.leo` and `outer_2/inner/src/main.leo`
        let outer_program = "
import inner_1.aleo;
import inner_2.aleo;
program outer_2.aleo {
    struct Foo {
        a: u32,
        b: u32,
        c: Boo,
    }
    struct Boo {
        a: u32,
        b: u32,
    }
    struct Goo {
        a: u32,
        b: u32,
        c: u32,
    }
    record Hello {
        owner: address,
        a: u32,
    }
    transition main(public a: u32, b: u32) -> (inner_2.aleo/Yoo, Hello) {
        let d: Foo = inner_1.aleo/main(1u32,1u32);
        let e: u32 = inner_1.aleo/main_2(Foo {a: a, b: b, c: Boo {a:1u32, b:1u32}});
        let f: Boo = Boo {a:1u32, b:1u32};
        let g: Foo = inner_2.aleo/main(1u32, 1u32);
        inner_2.aleo/Yo_Consumer(inner_2.aleo/Yo());
        let h: inner_2.aleo/Yoo = inner_2.aleo/Yo();
        let i: Goo = inner_2.aleo/Goo_creator();
        let j: Hello = Hello {owner: self.signer, a:1u32};

        return (h, j);
    }
}
";
        let inner_1_program = "program inner_1.aleo {
    struct Foo {
        a: u32,
        b: u32,
        c: Boo,
    }
    struct Boo {
        a: u32,
        b: u32,
    }
    transition main(public a: u32, b: u32) -> Foo {
        return Foo {a: a, b: b, c: Boo {a:1u32, b:1u32}};
    }
    transition main_2(a:Foo)->u32{
        return a.a;
    }
}";
        let inner_2_program = "program inner_2.aleo {
    struct Foo {
        a: u32,
        b: u32,
        c: Boo,
    }
    struct Boo {
        a: u32,
        b: u32,
    }
    record Yoo {
        owner: address,
        a: u32,
    }
    struct Goo {
        a: u32,
        b: u32,
        c: u32,
    }
    transition main(public a: u32, b: u32) -> Foo {
        return Foo {a: a, b: b, c: Boo {a:1u32, b:1u32}};
    }
    transition Yo()-> Yoo {
        return Yoo {owner: self.signer, a:1u32};
    }
    transition Yo_Consumer(a: Yoo)->u32 {
        return a.a;
    }
    transition Goo_creator() -> Goo {
        return Goo {a:100u32, b:1u32, c:1u32};
    }
}";
        // Add dependencies `outer_2/program.json`
        let add_outer_dependency_1 = CLI {
            debug: false,
            quiet: false,
            command: Commands::Add {
                command: Add {
                    name: "inner_1".to_string(),
                    local: Some(inner_1_directory.clone()),
<<<<<<< HEAD
                    network: "testnet".to_string(),
=======
                    network: NETWORK.to_string(),
>>>>>>> 7b6c5e0c
                    clear: false,
                },
            },
            path: Some(outer_directory.clone()),
            home: None,
        };

        let add_outer_dependency_2 = CLI {
            debug: false,
            quiet: false,
            command: Commands::Add {
                command: Add {
                    name: "inner_2".to_string(),
                    local: Some(inner_2_directory.clone()),
<<<<<<< HEAD
                    network: "testnet".to_string(),
=======
                    network: NETWORK.to_string(),
>>>>>>> 7b6c5e0c
                    clear: false,
                },
            },
            path: Some(outer_directory.clone()),
            home: None,
        };

        // Execute all commands
        create_session_if_not_set_then(|_| {
            // Create projects
            run_with_args(create_outer_project).unwrap();
            run_with_args(create_inner_1_project).unwrap();
            run_with_args(create_inner_2_project).unwrap();

            // Write files
            std::fs::write(outer_directory.join("src").join("main.leo"), outer_program).unwrap();
            std::fs::write(inner_1_directory.join("src").join("main.leo"), inner_1_program).unwrap();
            std::fs::write(inner_2_directory.join("src").join("main.leo"), inner_2_program).unwrap();

            // Add dependencies
            run_with_args(add_outer_dependency_1).unwrap();
            run_with_args(add_outer_dependency_2).unwrap();
        });
    }
}<|MERGE_RESOLUTION|>--- conflicted
+++ resolved
@@ -314,7 +314,7 @@
     use leo_span::symbol::create_session_if_not_set_then;
     use std::path::Path;
 
-    const NETWORK: &str = "mainnet";
+    const NETWORK: &str = "testnet";
 
     pub(crate) fn sample_nested_package(temp_dir: &Path) {
         let name = "nested";
@@ -397,11 +397,7 @@
                 command: Add {
                     name: "nested_example_layer_0".to_string(),
                     local: None,
-<<<<<<< HEAD
-                    network: "testnet".to_string(),
-=======
                     network: NETWORK.to_string(),
->>>>>>> 7b6c5e0c
                     clear: false,
                 },
             },
@@ -495,11 +491,7 @@
                 command: Add {
                     name: "parent".to_string(),
                     local: Some(parent_directory.clone()),
-<<<<<<< HEAD
-                    network: "testnet".to_string(),
-=======
                     network: NETWORK.to_string(),
->>>>>>> 7b6c5e0c
                     clear: false,
                 },
             },
@@ -514,11 +506,7 @@
                 command: Add {
                     name: "child".to_string(),
                     local: Some(child_directory.clone()),
-<<<<<<< HEAD
-                    network: "testnet".to_string(),
-=======
                     network: NETWORK.to_string(),
->>>>>>> 7b6c5e0c
                     clear: false,
                 },
             },
@@ -533,11 +521,7 @@
                 command: Add {
                     name: "child".to_string(),
                     local: Some(child_directory.clone()),
-<<<<<<< HEAD
-                    network: "testnet".to_string(),
-=======
                     network: NETWORK.to_string(),
->>>>>>> 7b6c5e0c
                     clear: false,
                 },
             },
@@ -661,11 +645,7 @@
                 command: Add {
                     name: "inner_1".to_string(),
                     local: Some(inner_1_directory.clone()),
-<<<<<<< HEAD
-                    network: "testnet".to_string(),
-=======
                     network: NETWORK.to_string(),
->>>>>>> 7b6c5e0c
                     clear: false,
                 },
             },
@@ -680,11 +660,7 @@
                 command: Add {
                     name: "inner_2".to_string(),
                     local: Some(inner_2_directory.clone()),
-<<<<<<< HEAD
-                    network: "testnet".to_string(),
-=======
                     network: NETWORK.to_string(),
->>>>>>> 7b6c5e0c
                     clear: false,
                 },
             },
@@ -838,11 +814,7 @@
                 command: Add {
                     name: "inner_1".to_string(),
                     local: Some(inner_1_directory.clone()),
-<<<<<<< HEAD
-                    network: "testnet".to_string(),
-=======
                     network: NETWORK.to_string(),
->>>>>>> 7b6c5e0c
                     clear: false,
                 },
             },
@@ -857,11 +829,7 @@
                 command: Add {
                     name: "inner_2".to_string(),
                     local: Some(inner_2_directory.clone()),
-<<<<<<< HEAD
-                    network: "testnet".to_string(),
-=======
                     network: NETWORK.to_string(),
->>>>>>> 7b6c5e0c
                     clear: false,
                 },
             },

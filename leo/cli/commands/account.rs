--- conflicted
+++ resolved
@@ -22,7 +22,6 @@
     prelude::{Address, PrivateKey, ViewKey},
 };
 
-use crate::cli::env::dotenv_private_key;
 use crossterm::ExecutableCommand;
 use leo_retriever::NetworkName;
 use rand::SeedableRng;
@@ -48,7 +47,7 @@
         /// Print sensitive information (such as private key) discreetly to an alternate screen
         #[clap(long)]
         discreet: bool,
-        #[clap(short = 'n', long, help = "Name of the network to use", default_value = "mainnet")]
+        #[clap(short = 'n', long, help = "Name of the network to use", default_value = "testnet")]
         network: String,
     },
     /// Derive an Aleo account from a private key.
@@ -61,7 +60,7 @@
         /// Print sensitive information (such as private key) discreetly to an alternate screen
         #[clap(long)]
         discreet: bool,
-        #[clap(short = 'n', long, help = "Name of the network to use", default_value = "mainnet")]
+        #[clap(short = 'n', long, help = "Name of the network to use", default_value = "testnet")]
         network: String,
     },
     /// Sign a message using your Aleo private key.
@@ -81,7 +80,7 @@
         /// When enabled, parses the message as bytes instead of Aleo literals
         #[clap(short = 'r', long)]
         raw: bool,
-        #[clap(short = 'n', long, help = "Name of the network to use", default_value = "mainnet")]
+        #[clap(short = 'n', long, help = "Name of the network to use", default_value = "testnet")]
         network: String,
     },
     /// Verify a message from an Aleo address.
@@ -98,7 +97,7 @@
         /// When enabled, parses the message as bytes instead of Aleo literals
         #[clap(short = 'r', long)]
         raw: bool,
-        #[clap(short = 'n', long, help = "Name of the network to use", default_value = "mainnet")]
+        #[clap(short = 'n', long, help = "Name of the network to use", default_value = "testnet")]
         network: String,
     },
 }
@@ -233,20 +232,6 @@
         "### Do not share or lose this private key! Press any key to complete. ###",
     )?;
     println!("\n {:>12}  {view_key}\n {:>12}  {address}\n", "View Key".cyan().bold(), "Address".cyan().bold(),);
-<<<<<<< HEAD
-    Ok(())
-}
-
-// Write the network and private key to the .env file in project directory.
-fn write_to_env_file(private_key: PrivateKey<CurrentNetwork>, ctx: &Context) -> Result<()> {
-    let data = format!("NETWORK=testnet\nPRIVATE_KEY={private_key}\n");
-    let program_dir = ctx.dir()?;
-    Env::<CurrentNetwork>::from(data).write_to(&program_dir)?;
-    tracing::info!("✅ Private Key written to {}", program_dir.join(".env").display());
-    Ok(())
-}
-=======
->>>>>>> 7b6c5e0c
 
     Ok(())
 }

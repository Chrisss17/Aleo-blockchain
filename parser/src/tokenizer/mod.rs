// Copyright (C) 2019-2021 Aleo Systems Inc.
// This file is part of the Leo library.

// The Leo library is free software: you can redistribute it and/or modify
// it under the terms of the GNU General Public License as published by
// the Free Software Foundation, either version 3 of the License, or
// (at your option) any later version.

// The Leo library is distributed in the hope that it will be useful,
// but WITHOUT ANY WARRANTY; without even the implied warranty of
// MERCHANTABILITY or FITNESS FOR A PARTICULAR PURPOSE. See the
// GNU General Public License for more details.

// You should have received a copy of the GNU General Public License
// along with the Leo library. If not, see <https://www.gnu.org/licenses/>.

//! The tokenizer to convert Leo code text into tokens.
//!
//! This module contains the [`tokenize()`] method which breaks down string text into tokens,
//! separated by whitespace.

pub(crate) mod token;
use std::sync::Arc;

pub use self::token::KEYWORD_TOKENS;
pub(crate) use self::token::*;

pub(crate) mod lexer;
pub(crate) use self::lexer::*;

use leo_errors::{LeoError, ParserError, Span};

use tendril::StrTendril;

/// Creates a new vector of spanned tokens from a given file path and source code text.
pub(crate) fn tokenize(path: &str, input: StrTendril) -> Result<Vec<SpannedToken>, LeoError> {
    let path = Arc::new(path.to_string());
    let mut tokens = vec![];
    let mut index = 0usize;
    let mut line_no = 1usize;
    let mut line_start = 0usize;
    while input.len() > index {
        match Token::eat(input.subtendril(index as u32, (input.len() - index) as u32)) {
            (token_len, Some(token)) => {
                let mut span = Span::new(
                    line_no,
                    line_no,
                    index - line_start + 1,
                    index - line_start + token_len + 1,
                    path.clone(),
                    input.subtendril(
                        line_start as u32,
                        input[line_start..].find('\n').unwrap_or(input.len() - line_start) as u32,
                    ),
                );
                match &token {
                    Token::CommentLine(_) => {
                        line_no += 1;
                        line_start = index + token_len;
                    }
                    Token::CommentBlock(block) => {
                        let line_ct = block.chars().filter(|x| *x == '\n').count();
                        line_no += line_ct;
                        if line_ct > 0 {
                            let last_line_index = block.rfind('\n').unwrap();
                            line_start = index + last_line_index + 1;
                            span.col_stop = index + token_len - line_start + 1;
                        }
                        span.line_stop = line_no;
                    }
                    Token::AddressLit(address) => {
                        if !check_address(address) {
                            return Err(ParserError::invalid_address_lit(address, &span).into());
                        }
                    }
                    _ => (),
                }
                tokens.push(SpannedToken { token, span });
                index += token_len;
            }
            (token_len, None) => {
                if token_len == 0 && index == input.len() {
                    break;
                } else if token_len == 0 {
<<<<<<< HEAD
                    return Err(ParserError::unexpected_token(
                        &input[index..index + 1],
                        "HELP TODO".to_string(),
                        &Span::new(
                            line_no,
                            line_no,
                            index - line_start + 1,
                            index - line_start + 2,
                            path,
                            input.subtendril(
                                line_start as u32,
                                input[line_start..].find('\n').unwrap_or_else(|| input.len()) as u32,
                            ),
                        ),
                    )
                    .into());
=======
                    return Err(TokenError::unexpected_token(
                        &input[index..index + 1],
                        &Span {
                            line_start: line_no,
                            line_stop: line_no,
                            col_start: index - line_start + 1,
                            col_stop: index - line_start + 2,
                            path,
                            content: input.subtendril(
                                line_start as u32,
                                input[line_start..].find('\n').unwrap_or_else(|| input.len()) as u32,
                            ),
                        },
                    ));
>>>>>>> 09b1fddd
                }
                if input.as_bytes()[index] == b'\n' {
                    line_no += 1;
                    line_start = index + token_len;
                }
                index += token_len;
            }
        }
    }
    Ok(tokens)
}

#[cfg(test)]
mod tests {
    use super::*;

    #[test]
    fn test_tokenizer() {
        // &
        // &=
        // |
        // |=
        // ^
        // ^=
        // ~
        // <<
        // <<=
        // >>
        // >>=
        // >>>
        // >>>=
        // %
        // %=
        // ||=
        // &&=

        let tokens = tokenize(
            "test_path",
            r#"
        "test"
        "test{}test"
        "test{}"
        "{}test"
        "test{"
        "test}"
        "test{test"
        "test}test"
        "te{{}}"
        aleo1qnr4dkkvkgfqph0vzc3y6z2eu975wnpz2925ntjccd5cfqxtyu8sta57j8
        test_ident
        12345
        address
        as
        bool
        circuit
        const
        else
        false
        field
        for
        function
        group
        i128
        i64
        i32
        i16
        i8
        if
        import
        in
        input
        let
        mut
        return
        static
        string
        test
        true
        u128
        u64
        u32
        u16
        u8
        self
        Self
        console
        !
        !=
        &&
        (
        )
        *
        **
        **=
        *=
        +
        +=

        -
        -=
        ->
        _
        .
        ..
        ...
        /
        /=
        :
        ::
        ;
        <
        <=
        =
        ==
        >
        >=
        @
        [
        ]
        {{
        }}
        ||
        ?
        // test
        /* test */
        //"#
            .into(),
        )
        .unwrap();
        let mut output = String::new();
        for SpannedToken { token, .. } in tokens.iter() {
            output += &format!("{} ", token.to_string());
        }
        // & &= | |= ^ ^= ~ << <<= >> >>= >>> >>>= % %= ||= &&=
        assert_eq!(
            output,
            r#""test" "test{}test" "test{}" "{}test" "test{" "test}" "test{test" "test}test" "te{{}}" aleo1qnr4dkkvkgfqph0vzc3y6z2eu975wnpz2925ntjccd5cfqxtyu8sta57j8 test_ident 12345 address as bool circuit const else false field for function group i128 i64 i32 i16 i8 if import in input let mut return static string test true u128 u64 u32 u16 u8 self Self console ! != && ( ) * ** **= *= + += , - -= -> _ . .. ... / /= : :: ; < <= = == > >= @ [ ] { { } } || ? // test
 /* test */ // "#
        );
    }

    #[test]
    fn test_spans() {
        let raw = r#"
            test
            // test
            test
            /* test */
            test
            /* test
            test */
            test
            "#;
        let tokens = tokenize("test_path", raw.into()).unwrap();
        let mut line_indicies = vec![0];
        for (i, c) in raw.chars().enumerate() {
            if c == '\n' {
                line_indicies.push(i + 1);
            }
        }
        for token in tokens.iter() {
            let token_raw = token.token.to_string();
            let start = line_indicies.get(token.span.line_start - 1).unwrap();
            let stop = line_indicies.get(token.span.line_stop - 1).unwrap();
            let original = &raw[*start + token.span.col_start - 1..*stop + token.span.col_stop - 1];
            assert_eq!(original, &token_raw);
        }
        // println!("{}", serde_json::to_string_pretty(&tokens).unwrap());
    }
}<|MERGE_RESOLUTION|>--- conflicted
+++ resolved
@@ -82,7 +82,6 @@
                 if token_len == 0 && index == input.len() {
                     break;
                 } else if token_len == 0 {
-<<<<<<< HEAD
                     return Err(ParserError::unexpected_token(
                         &input[index..index + 1],
                         "HELP TODO".to_string(),
@@ -99,22 +98,6 @@
                         ),
                     )
                     .into());
-=======
-                    return Err(TokenError::unexpected_token(
-                        &input[index..index + 1],
-                        &Span {
-                            line_start: line_no,
-                            line_stop: line_no,
-                            col_start: index - line_start + 1,
-                            col_stop: index - line_start + 2,
-                            path,
-                            content: input.subtendril(
-                                line_start as u32,
-                                input[line_start..].find('\n').unwrap_or_else(|| input.len()) as u32,
-                            ),
-                        },
-                    ));
->>>>>>> 09b1fddd
                 }
                 if input.as_bytes()[index] == b'\n' {
                     line_no += 1;
@@ -212,7 +195,7 @@
         *=
         +
         +=
-
+        ,
         -
         -=
         ->
@@ -248,6 +231,7 @@
         for SpannedToken { token, .. } in tokens.iter() {
             output += &format!("{} ", token.to_string());
         }
+
         // & &= | |= ^ ^= ~ << <<= >> >>= >>> >>>= % %= ||= &&=
         assert_eq!(
             output,

--- conflicted
+++ resolved
@@ -62,108 +62,6 @@
 
 impl Token {
     ///
-<<<<<<< HEAD
-    /// Eats String. Returns Token::StringLiteral with processed contents of the string.
-    ///
-    fn eat_string(input_tendril: &StrTendril) -> (usize, Option<Token>) {
-        if input_tendril.is_empty() {
-            return (0, None);
-        }
-
-        let input = input_tendril[..].as_bytes();
-        let mut collect: Vec<char> = Vec::new();
-        let mut iter = input.iter().enumerate().skip(1);
-
-        while let Some((i, symbol)) = iter.next() {
-            let symbol = *symbol;
-
-            if symbol == b'`' {
-                return (i + 1, Some(Token::StringLiteral(collect)));
-            }
-
-            // Process escapes.
-            if symbol == b'\\' {
-                if let Some((_, escaped)) = iter.next() {
-                    match escaped {
-                        b'0' => collect.push(0 as char),
-                        b't' => collect.push(9 as char),
-                        b'n' => collect.push(10 as char),
-                        b'r' => collect.push(13 as char),
-                        b'\"' => collect.push(34 as char),
-                        b'\'' => collect.push(39 as char),
-                        b'\\' => collect.push(92 as char),
-                        // \x0F - 2 HEX digits after \x
-                        b'x' => {
-                            // get first symbol
-                            if let Some((_, first_hex)) = iter.next() {
-                                // get second symbol
-                                if let Some((_, second_hex)) = iter.next() {
-                                    if let Ok(string) = std::str::from_utf8(&[*first_hex, *second_hex]) {
-                                        if let Ok(number) = u8::from_str_radix(&string, 16) {
-                                            if number <= 127 {
-                                                collect.push(number as char);
-                                                continue;
-                                            }
-                                        }
-                                    }
-                                }
-                            }
-
-                            return (0, None);
-                        }
-
-                        // \u{1-6 hex digits}
-                        b'u' => {
-                            if let Some((start, open_brace)) = iter.next() {
-                                if *open_brace == b'{' {
-                                    let mut characters: Vec<u8> = Vec::new();
-
-                                    while let Some((end, symbol)) = iter.next() {
-                                        if end > start + 7 {
-                                            return (0, None);
-                                        }
-
-                                        match *symbol {
-                                            0..=9 | b'a'..=b'f' | b'A'..=b'F' => characters.push(*symbol),
-                                            b'}' => {
-                                                if let Ok(unicode_string) = std::str::from_utf8(&characters[..]) {
-                                                    if let Ok(hex) = u32::from_str_radix(&unicode_string, 16) {
-                                                        if let Some(unicode_char) = std::char::from_u32(hex) {
-                                                            collect.push(unicode_char);
-                                                            break;
-                                                        }
-                                                    }
-                                                }
-
-                                                return (0, None);
-                                            }
-                                            _ => {
-                                                return (0, None);
-                                            }
-                                        }
-                                    }
-
-                                    continue;
-                                }
-                            }
-
-                            return (0, None);
-                        }
-                        _ => {
-                            return (0, None);
-                        }
-                    }
-                    continue;
-                }
-
-                return (0, None);
-            }
-
-            collect.push(symbol as char);
-        }
-
-        (0, None)
-=======
     /// Returns a new `Token::CharLit` if an character can be eaten, otherwise returns [`None`].
     ///
     fn eat_char(input_tendril: StrTendril, escaped: bool, hex: bool, unicode: bool) -> Option<Token> {
@@ -224,7 +122,6 @@
         }
 
         None
->>>>>>> cd95f48f
     }
 
     ///
@@ -271,9 +168,6 @@
         let input = input_tendril[..].as_bytes();
         match input[0] {
             x if x.is_ascii_whitespace() => return (1, None),
-            b'`' => {
-                return Self::eat_string(&input_tendril);
-            }
             b'"' => {
                 let mut i = 1;
                 let mut in_escape = false;

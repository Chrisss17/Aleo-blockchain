[package]
name = "leo-lang"
version = "1.5.3"
authors = [ "The Aleo Team <hello@aleo.org>" ]
description = "The Leo programming language"
homepage = "https://aleo.org"
repository = "https://github.com/AleoHQ/leo"
keywords = [
  "aleo",
  "cryptography",
  "leo",
  "programming-language",
  "zero-knowledge"
]
categories = [ "cryptography::cryptocurrencies", "web-programming" ]
include = [ "Cargo.toml", "leo", "README.md", "LICENSE.md" ]
license = "GPL-3.0"
edition = "2021"
rust-version = "1.56.1"

[lib]
path = "leo/lib.rs"

[[bin]]
name = "leo"
path = "leo/main.rs"

[workspace]
members = [
  "compiler/compiler",
  "docs/grammar",
  "leo/errors",
  "leo/package",
]

[dependencies.leo-compiler]
path = "./compiler/compiler"
version = "1.5.3"

[dependencies.leo-errors]
path = "./leo/errors"
version = "1.5.3"

<<<<<<< HEAD
=======
#[dependencies.leo-imports]
#path = "./imports"
#version = "1.5.3"
#

>>>>>>> 18179cf6
[dependencies.leo-package]
path = "./leo/package"
version = "1.5.3"

[dependencies.snarkvm-utilities]
git = "https://github.com/AleoHQ/snarkVM.git"
rev = "51633e2"

[dependencies.clap]
version = "3.1"

[dependencies.color-backtrace]
version = "0.5.1"

[dependencies.colored]
version = "2.0"

[dependencies.dirs]
version = "4.0.0"

[dependencies.console]
version = "0.15.0"

[dependencies.indexmap]
version = "1.8"
features = ["serde"]

[dependencies.lazy_static]
version = "1.4.0"

[dependencies.notify]
version = "4.0.17"

[dependencies.rand]
version = "0.8"

[dependencies.rand_core]
version = "0.6.3"

[dependencies.reqwest]
version = "0.11.9"
features = [ "blocking", "json", "multipart" ]

[dependencies.self_update]
version = "0.28.0"
features = [ "archive-zip" ]

[dependencies.serde]
version = "1.0"
features = [ "derive" ]

[dependencies.serde_json]
version = "1.0"

[dependencies.structopt]
version = "0.3"

[dependencies.toml]
version = "0.5"

[dependencies.tracing]
version = "0.1"

[dependencies.tracing-subscriber]
version = "0.3.6"
features = [ "fmt" ]

[dependencies.zip]
version = "0.5"

[target."cfg(windows)".dependencies.ansi_term]
version = "0.12.1"

[dev-dependencies.assert_cmd]
version = "2.0.4"

[dev-dependencies.rusty-hook]
version = "0.11.2"

[dev-dependencies.test_dir]
version = "0.1.0"

[features]
default = [ ]
ci_skip = [ "leo-compiler/ci_skip" ]
noconfig = [ ]

[profile.release]
opt-level = 3
lto = "thin"
incremental = true

[profile.bench]
opt-level = 3
debug = false
rpath = false
lto = "thin"
incremental = true
debug-assertions = false

[profile.dev]
opt-level = 0

[profile.test]
opt-level = 0
debug-assertions = true
debug = true<|MERGE_RESOLUTION|>--- conflicted
+++ resolved
@@ -41,14 +41,6 @@
 path = "./leo/errors"
 version = "1.5.3"
 
-<<<<<<< HEAD
-=======
-#[dependencies.leo-imports]
-#path = "./imports"
-#version = "1.5.3"
-#
-
->>>>>>> 18179cf6
 [dependencies.leo-package]
 path = "./leo/package"
 version = "1.5.3"

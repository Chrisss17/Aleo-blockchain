---
namespace: ParseExpression
expectation: Pass
outputs:
  - Unary:
      receiver:
        Identifier: "{\"name\":\"x\",\"span\":\"{\\\"lo\\\":1,\\\"hi\\\":2}\"}"
      op: Not
      span:
        lo: 0
        hi: 2
  - Unary:
      receiver:
        Call:
          function:
            Identifier: "{\"name\":\"x\",\"span\":\"{\\\"lo\\\":1,\\\"hi\\\":2}\"}"
          arguments: []
          span:
            lo: 1
            hi: 4
      op: Not
      span:
        lo: 0
        hi: 4
  - Unary:
      receiver:
        Unary:
          receiver:
            Identifier: "{\"name\":\"x\",\"span\":\"{\\\"lo\\\":2,\\\"hi\\\":3}\"}"
          op: Not
          span:
            lo: 1
            hi: 3
      op: Not
      span:
        lo: 0
        hi: 3
  - Unary:
      receiver:
        Unary:
          receiver:
<<<<<<< HEAD
=======
            Unary:
              receiver:
                Identifier: "{\"name\":\"x\",\"span\":\"{\\\"lo\\\":2,\\\"hi\\\":3}\"}"
              op: Not
              span:
                lo: 2
                hi: 9
          op: Negate
          span:
            lo: 1
            hi: 9
      op: Not
      span:
        lo: 0
        hi: 9
  - Unary:
      receiver:
        Unary:
          receiver:
            Unary:
              receiver:
                Identifier: "{\"name\":\"x\",\"span\":\"{\\\"lo\\\":0,\\\"hi\\\":1}\"}"
              op: Not
              span:
                lo: 0
                hi: 7
          op: Not
          span:
            lo: 0
            hi: 13
      op: Not
      span:
        lo: 0
        hi: 19
  - Unary:
      receiver:
        Unary:
          receiver:
            Identifier: "{\"name\":\"x\",\"span\":\"{\\\"lo\\\":1,\\\"hi\\\":2}\"}"
          op: Not
          span:
            lo: 1
            hi: 8
      op: Negate
      span:
        lo: 0
        hi: 8
  - Unary:
      receiver:
        Unary:
          receiver:
>>>>>>> 1971dd0a
            Identifier: "{\"name\":\"x\",\"span\":\"{\\\"lo\\\":2,\\\"hi\\\":3}\"}"
          op: Negate
          span:
            lo: 1
            hi: 3
      op: Not
      span:
        lo: 1
        hi: 10
  - Unary:
      receiver:
        Unary:
          receiver:
            Identifier: "{\"name\":\"x\",\"span\":\"{\\\"lo\\\":2,\\\"hi\\\":3}\"}"
          op: Not
          span:
            lo: 2
            hi: 9
      op: Negate
      span:
        lo: 0
        hi: 9
  - Unary:
      receiver:
        Unary:
          receiver:
            Unary:
              receiver:
                Identifier: "{\"name\":\"x\",\"span\":\"{\\\"lo\\\":2,\\\"hi\\\":3}\"}"
              op: Not
              span:
                lo: 2
                hi: 9
          op: Negate
          span:
            lo: 1
            hi: 9
      op: Not
      span:
        lo: 1
        hi: 16
  - Unary:
      receiver:
        Unary:
          receiver:
            Identifier: "{\"name\":\"x\",\"span\":\"{\\\"lo\\\":1,\\\"hi\\\":2}\"}"
          op: Not
          span:
            lo: 1
            hi: 8
      op: Not
      span:
        lo: 0
        hi: 8
  - Unary:
      receiver:
        Unary:
          receiver:
            Identifier: "{\"name\":\"x\",\"span\":\"{\\\"lo\\\":2,\\\"hi\\\":3}\"}"
          op: Not
          span:
            lo: 1
            hi: 3
      op: Not
      span:
        lo: 1
        hi: 10
  - Unary:
      receiver:
        Unary:
          receiver:
            Identifier: "{\"name\":\"x\",\"span\":\"{\\\"lo\\\":2,\\\"hi\\\":3}\"}"
          op: Not
          span:
            lo: 2
            hi: 9
      op: Not
      span:
        lo: 0
        hi: 9
  - Unary:
      receiver:
        Unary:
          receiver:
            Unary:
              receiver:
                Identifier: "{\"name\":\"x\",\"span\":\"{\\\"lo\\\":2,\\\"hi\\\":3}\"}"
              op: Not
              span:
                lo: 2
                hi: 9
          op: Not
          span:
            lo: 1
            hi: 9
      op: Not
      span:
        lo: 1
        hi: 16<|MERGE_RESOLUTION|>--- conflicted
+++ resolved
@@ -39,8 +39,6 @@
       receiver:
         Unary:
           receiver:
-<<<<<<< HEAD
-=======
             Unary:
               receiver:
                 Identifier: "{\"name\":\"x\",\"span\":\"{\\\"lo\\\":2,\\\"hi\\\":3}\"}"
@@ -92,7 +90,6 @@
       receiver:
         Unary:
           receiver:
->>>>>>> 1971dd0a
             Identifier: "{\"name\":\"x\",\"span\":\"{\\\"lo\\\":2,\\\"hi\\\":3}\"}"
           op: Negate
           span:

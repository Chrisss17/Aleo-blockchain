--- conflicted
+++ resolved
@@ -3,29 +3,16 @@
 expectation: Pass
 outputs:
   - - compile:
-<<<<<<< HEAD
-        - initial_symbol_table: 58872c24d4d8343fb7c4542e952a67fdab7c1a5ced6b046220748edebfcb3acc
-          type_checked_symbol_table: f91bf916b23a4431f7166384cef696a54fa659816a855d552ec67cfd94808d92
-          unrolled_symbol_table: f91bf916b23a4431f7166384cef696a54fa659816a855d552ec67cfd94808d92
-          initial_ast: b6df3167bbfb96942f1e790d1e7454e453b59ff8cc749d2d36defacd62674ac4
-          unrolled_ast: b6df3167bbfb96942f1e790d1e7454e453b59ff8cc749d2d36defacd62674ac4
-          ssa_ast: 822c20bd32ede5317e38758754d13927703c87cd6be8ac17938386b7bd3e7260
-          flattened_ast: 8334b425fed2251bb047036374395b51e2742c00e7a09d11914f6e7dafb8e57d
-          destructured_ast: b7c2a4397d886bd73c0c779181892899e693f7b42a1311d0be8cb39f5bca4ad2
-          inlined_ast: b7c2a4397d886bd73c0c779181892899e693f7b42a1311d0be8cb39f5bca4ad2
-          dce_ast: b7c2a4397d886bd73c0c779181892899e693f7b42a1311d0be8cb39f5bca4ad2
-=======
-        - initial_symbol_table: 90acd398fe734c3e6b3e5614dc01e834fdacbea93ded098e36f956542faade97
-          type_checked_symbol_table: ab444330d94095410c08458e9d819d9289fd217b96506ad902c794ef90e573ab
-          unrolled_symbol_table: ab444330d94095410c08458e9d819d9289fd217b96506ad902c794ef90e573ab
-          initial_ast: 2331ac332b236259aa8b92be750f9e8762685c0f9c206a583f48582a789420cc
-          unrolled_ast: 2331ac332b236259aa8b92be750f9e8762685c0f9c206a583f48582a789420cc
-          ssa_ast: 79b9214a0a555fde02530edf998b97c1a73ef132f2c69b0ce6e1279dd66d0d1a
-          flattened_ast: 3f5859647b13f90c0398fb717e93761e7aa27cab74ee15769f7a61ac23843540
-          destructured_ast: 24544486cb913644b28dd1c44164a3ae7c5c07cafcf6c136153e5fb28ac141d4
-          inlined_ast: 24544486cb913644b28dd1c44164a3ae7c5c07cafcf6c136153e5fb28ac141d4
-          dce_ast: 24544486cb913644b28dd1c44164a3ae7c5c07cafcf6c136153e5fb28ac141d4
->>>>>>> 1d9197f4
+        - initial_symbol_table: 6d4128f767004e76e8281fa6a257c0513c8d8c48c96ae759718aff96a782502b
+          type_checked_symbol_table: ca8fdc648a235b01466e0aa6306ce0d663bc2caf3bacdace0653048f8ec65b38
+          unrolled_symbol_table: ca8fdc648a235b01466e0aa6306ce0d663bc2caf3bacdace0653048f8ec65b38
+          initial_ast: 22e5ae5968afbbe73a278a85fbbe7839c91f8a6ae8b2a2ebc47b0f7c27b7b32c
+          unrolled_ast: 22e5ae5968afbbe73a278a85fbbe7839c91f8a6ae8b2a2ebc47b0f7c27b7b32c
+          ssa_ast: 1d4d764ebef58dd5f4ffa0fec746dc14ac6511394399d099ef901774cb23e687
+          flattened_ast: 5109cbd390a294bfcb89c16f3b56a337206cae71c3005f307f403abf9afec5b2
+          destructured_ast: cfbbef038db7ff79319ced92674bfe14b7a8cbb1beca4c7381953382c60a1836
+          inlined_ast: cfbbef038db7ff79319ced92674bfe14b7a8cbb1beca4c7381953382c60a1836
+          dce_ast: cfbbef038db7ff79319ced92674bfe14b7a8cbb1beca4c7381953382c60a1836
           bytecode: 3516104be238849345d986d90ff7aa2bc01fe31609f34330e279eef25edb7752
           errors: ""
           warnings: ""
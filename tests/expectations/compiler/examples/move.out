---
namespace: Compile
expectation: Pass
outputs:
  - - compile:
<<<<<<< HEAD
        - initial_symbol_table: a8b15c202ae508824fa9b19c9a7b2b267d80e5e7240baee602feef8d068d9350
          type_checked_symbol_table: 131249c996a358b1061cc6d3ae7c728988d0dace3ce18e33a7fb71e7443d4e6c
          unrolled_symbol_table: 131249c996a358b1061cc6d3ae7c728988d0dace3ce18e33a7fb71e7443d4e6c
          initial_ast: 5936c0f45e24a7575c82b4176af6c455f3c09ffb2d13f0993b38731b0e84adbb
          unrolled_ast: 16050fa1cf390dc33abd826d93dc33c5ef4401c6dcf5fa65a48a73907c5e0b6b
          ssa_ast: d099aff75d9a2b5df37a39ae94091b547c10e14f1c8912ce8e82eac0a9e9e725
          flattened_ast: 5f2604cc4c5778b37f14e8d831675cfcea45ec941462a66a783d4bda27aa50eb
          destructured_ast: 8d0bae15ebe582ff420515123ef7a792f18bef31132970b49a83e853095ee8be
          inlined_ast: 8d0bae15ebe582ff420515123ef7a792f18bef31132970b49a83e853095ee8be
          dce_ast: 8d0bae15ebe582ff420515123ef7a792f18bef31132970b49a83e853095ee8be
=======
        - initial_symbol_table: f168c1d0665c3a69d0400f3bfe83eb22d0efb8d2fc5b84cfcfd9f7517ac3c6d7
          type_checked_symbol_table: 30cdd5e0d4d6fc1cfd2141dba142cbb78960505c357a26f0c76e1173672bccd1
          unrolled_symbol_table: 30cdd5e0d4d6fc1cfd2141dba142cbb78960505c357a26f0c76e1173672bccd1
          initial_ast: 686d07499dbd7013c04edaa5ed5fea5f6f3011a2959415799e768539d9625c09
          unrolled_ast: 1c4c7a77b03f92653e03e922a8d7d281e32590fb3b3e27645641465c53206603
          ssa_ast: e44534efe2a6321d831cad0579a66ebb1bfebb2633c943a286ecd98c8ada73b1
          flattened_ast: 7af7bb99df499f89a836a80b99b371df041869764bf6ce97ad76a3e156c3a507
          destructured_ast: ae20bf6baf3a09657058d881535c5e8164359349366d4aefc0a8f28b53f509c3
          inlined_ast: ae20bf6baf3a09657058d881535c5e8164359349366d4aefc0a8f28b53f509c3
          dce_ast: ae20bf6baf3a09657058d881535c5e8164359349366d4aefc0a8f28b53f509c3
>>>>>>> 1d9197f4
          bytecode: 6ea0a455c7cc5f2bd868d5780a7735c599fb95c99157997d156dce175d6c6e94
          errors: ""
          warnings: ""<|MERGE_RESOLUTION|>--- conflicted
+++ resolved
@@ -3,29 +3,16 @@
 expectation: Pass
 outputs:
   - - compile:
-<<<<<<< HEAD
-        - initial_symbol_table: a8b15c202ae508824fa9b19c9a7b2b267d80e5e7240baee602feef8d068d9350
-          type_checked_symbol_table: 131249c996a358b1061cc6d3ae7c728988d0dace3ce18e33a7fb71e7443d4e6c
-          unrolled_symbol_table: 131249c996a358b1061cc6d3ae7c728988d0dace3ce18e33a7fb71e7443d4e6c
-          initial_ast: 5936c0f45e24a7575c82b4176af6c455f3c09ffb2d13f0993b38731b0e84adbb
-          unrolled_ast: 16050fa1cf390dc33abd826d93dc33c5ef4401c6dcf5fa65a48a73907c5e0b6b
-          ssa_ast: d099aff75d9a2b5df37a39ae94091b547c10e14f1c8912ce8e82eac0a9e9e725
-          flattened_ast: 5f2604cc4c5778b37f14e8d831675cfcea45ec941462a66a783d4bda27aa50eb
-          destructured_ast: 8d0bae15ebe582ff420515123ef7a792f18bef31132970b49a83e853095ee8be
-          inlined_ast: 8d0bae15ebe582ff420515123ef7a792f18bef31132970b49a83e853095ee8be
-          dce_ast: 8d0bae15ebe582ff420515123ef7a792f18bef31132970b49a83e853095ee8be
-=======
-        - initial_symbol_table: f168c1d0665c3a69d0400f3bfe83eb22d0efb8d2fc5b84cfcfd9f7517ac3c6d7
-          type_checked_symbol_table: 30cdd5e0d4d6fc1cfd2141dba142cbb78960505c357a26f0c76e1173672bccd1
-          unrolled_symbol_table: 30cdd5e0d4d6fc1cfd2141dba142cbb78960505c357a26f0c76e1173672bccd1
-          initial_ast: 686d07499dbd7013c04edaa5ed5fea5f6f3011a2959415799e768539d9625c09
-          unrolled_ast: 1c4c7a77b03f92653e03e922a8d7d281e32590fb3b3e27645641465c53206603
-          ssa_ast: e44534efe2a6321d831cad0579a66ebb1bfebb2633c943a286ecd98c8ada73b1
-          flattened_ast: 7af7bb99df499f89a836a80b99b371df041869764bf6ce97ad76a3e156c3a507
-          destructured_ast: ae20bf6baf3a09657058d881535c5e8164359349366d4aefc0a8f28b53f509c3
-          inlined_ast: ae20bf6baf3a09657058d881535c5e8164359349366d4aefc0a8f28b53f509c3
-          dce_ast: ae20bf6baf3a09657058d881535c5e8164359349366d4aefc0a8f28b53f509c3
->>>>>>> 1d9197f4
+        - initial_symbol_table: 3d9997e6053158f7417078040b0e807686d33f9b95d33cf1c074bd9562e8d9f2
+          type_checked_symbol_table: ccfc94a41a9005689f8763b06abded5b70aff55cd5de737dcc4ba7b22f3d0eb1
+          unrolled_symbol_table: ccfc94a41a9005689f8763b06abded5b70aff55cd5de737dcc4ba7b22f3d0eb1
+          initial_ast: df1e83ca957224f18177bbb58afb309635ce7bafa88805bece080784aa59ad0b
+          unrolled_ast: dacb4f3c7a6a20250a488a034d9580439bae339b72752813b4339ff686c1ac89
+          ssa_ast: dc71372b5e7bec8375e0cc8e1f1cf02f2cc1412c7c1dfa18efeb7a4b212fb544
+          flattened_ast: 2e581db5670414963a26c9d11b581255053883e94ef6ad2ce4d7c961789c274d
+          destructured_ast: 0bb95d70f3d82f2d4bcbab48ae15539e4da50eedf57f931ef6fbf5eefdf13757
+          inlined_ast: 0bb95d70f3d82f2d4bcbab48ae15539e4da50eedf57f931ef6fbf5eefdf13757
+          dce_ast: 0bb95d70f3d82f2d4bcbab48ae15539e4da50eedf57f931ef6fbf5eefdf13757
           bytecode: 6ea0a455c7cc5f2bd868d5780a7735c599fb95c99157997d156dce175d6c6e94
           errors: ""
           warnings: ""
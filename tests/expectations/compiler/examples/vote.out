---
namespace: Compile
expectation: Pass
outputs:
  - - compile:
<<<<<<< HEAD
        - initial_symbol_table: f415b7605bcdd5aefe3597204694d197c99b890f18a8cb3e1d9edb3d2a6e6e1d
          type_checked_symbol_table: 5f0f99b699c2ab1b87b53afe5fe9dba0527226e1252bcf1c2db10e34cfa742bf
          unrolled_symbol_table: 5f0f99b699c2ab1b87b53afe5fe9dba0527226e1252bcf1c2db10e34cfa742bf
          initial_ast: a871660cebae96d2836adbafdf7950af0bdaeeb2574eebc8961291fb2b5a049c
          unrolled_ast: f710e4a839d2cbf90fdc649df03a904c373dce067893540e462a96a7337c08f2
          ssa_ast: 722393f0313fc0525285721ddc203fe1af2ba5a9daaf5b1ac1620ddfc0488154
          flattened_ast: 75d824990d30c4b2c8d97d0e3ad09156141441aca851bb059200fc12bdfe74b3
          destructured_ast: 87dc5b2aadf94af9848d1aba038d7c2d3c5d8b44e407311285cd488d39e80dde
          inlined_ast: 4cd7f8cf34502f4eee48b27508e712fbaec90e5f18cc7caaae8afc64309fd68c
          dce_ast: 4cd7f8cf34502f4eee48b27508e712fbaec90e5f18cc7caaae8afc64309fd68c
          bytecode: f5310d38dba01e579d5ec8cd7b3513997275d26de14c49ee3894d175a58c7aa5
=======
        - initial_symbol_table: 9b939b79475175ff408ff103acd8cefdf0745120e5bab1ba9c14ba60ced1f3bc
          type_checked_symbol_table: a511f2fba6b40018212b8caa5295078143616930e39d2206be7757210c680434
          unrolled_symbol_table: a511f2fba6b40018212b8caa5295078143616930e39d2206be7757210c680434
          initial_ast: 4fd9a923fcf8c5a2f2d02c9b831bd039180254769e92a3ae03da2216775f7e63
          unrolled_ast: 9329eff974f22dc5fbea357bc1336d823ad12d87851e61d509f9a22b3941ddd6
          ssa_ast: 217effef6281efd10a94925fbe5237172eac4d96433885e491588f2f1a46e55a
          flattened_ast: 9b2ff8a6bdb6756fb02559df1b6793570aeeac5d8c45186f573528e8556d07c0
          destructured_ast: bdddbe221634c8e1dcf817fa4b336264abd26e7b156d90f03ae2f1f0076acdf6
          inlined_ast: bdddbe221634c8e1dcf817fa4b336264abd26e7b156d90f03ae2f1f0076acdf6
          dce_ast: bdddbe221634c8e1dcf817fa4b336264abd26e7b156d90f03ae2f1f0076acdf6
          bytecode: 0c73fbf3a08f7b89b82fc3189771704f58740f37c41f9c5aa7aef2a808badf9b
>>>>>>> 1d9197f4
          errors: ""
          warnings: ""<|MERGE_RESOLUTION|>--- conflicted
+++ resolved
@@ -3,30 +3,16 @@
 expectation: Pass
 outputs:
   - - compile:
-<<<<<<< HEAD
-        - initial_symbol_table: f415b7605bcdd5aefe3597204694d197c99b890f18a8cb3e1d9edb3d2a6e6e1d
-          type_checked_symbol_table: 5f0f99b699c2ab1b87b53afe5fe9dba0527226e1252bcf1c2db10e34cfa742bf
-          unrolled_symbol_table: 5f0f99b699c2ab1b87b53afe5fe9dba0527226e1252bcf1c2db10e34cfa742bf
-          initial_ast: a871660cebae96d2836adbafdf7950af0bdaeeb2574eebc8961291fb2b5a049c
-          unrolled_ast: f710e4a839d2cbf90fdc649df03a904c373dce067893540e462a96a7337c08f2
-          ssa_ast: 722393f0313fc0525285721ddc203fe1af2ba5a9daaf5b1ac1620ddfc0488154
-          flattened_ast: 75d824990d30c4b2c8d97d0e3ad09156141441aca851bb059200fc12bdfe74b3
-          destructured_ast: 87dc5b2aadf94af9848d1aba038d7c2d3c5d8b44e407311285cd488d39e80dde
-          inlined_ast: 4cd7f8cf34502f4eee48b27508e712fbaec90e5f18cc7caaae8afc64309fd68c
-          dce_ast: 4cd7f8cf34502f4eee48b27508e712fbaec90e5f18cc7caaae8afc64309fd68c
+        - initial_symbol_table: 11fbbf3ad2d03fafd4f7db39a5bfb0ea4b5302bdc422b26a4afa904887e8ea6b
+          type_checked_symbol_table: fa1e31bf4b774f6039b03cbe5bc38eaf1bf9a85306ccbdef1f3a9b2976957018
+          unrolled_symbol_table: fa1e31bf4b774f6039b03cbe5bc38eaf1bf9a85306ccbdef1f3a9b2976957018
+          initial_ast: ed086619c9f0f5ad64417fcc17a6847fa22d1fa95b89f3ec58302928fd83b54c
+          unrolled_ast: b1faf12359c2995083c2f483742076cd6b0c8c60bb90e95143b04d44a3c006bd
+          ssa_ast: 8a035bb369caeebb7b6b582f32aaa06b5bfddbf702c8e234fa927d7bb3557946
+          flattened_ast: 8cac8ffb570a503f38a5c980d08e985b5d8d299b5e6e38ceb5d21923ba21eae0
+          destructured_ast: 29a979bc9640fbefdb0f05a3974a8d6fb917acea2c4deed82b09aa524c12dd91
+          inlined_ast: dcde5e49f60622fba629dd82b6ad39841230a4030793756066ea2d8093df6814
+          dce_ast: dcde5e49f60622fba629dd82b6ad39841230a4030793756066ea2d8093df6814
           bytecode: f5310d38dba01e579d5ec8cd7b3513997275d26de14c49ee3894d175a58c7aa5
-=======
-        - initial_symbol_table: 9b939b79475175ff408ff103acd8cefdf0745120e5bab1ba9c14ba60ced1f3bc
-          type_checked_symbol_table: a511f2fba6b40018212b8caa5295078143616930e39d2206be7757210c680434
-          unrolled_symbol_table: a511f2fba6b40018212b8caa5295078143616930e39d2206be7757210c680434
-          initial_ast: 4fd9a923fcf8c5a2f2d02c9b831bd039180254769e92a3ae03da2216775f7e63
-          unrolled_ast: 9329eff974f22dc5fbea357bc1336d823ad12d87851e61d509f9a22b3941ddd6
-          ssa_ast: 217effef6281efd10a94925fbe5237172eac4d96433885e491588f2f1a46e55a
-          flattened_ast: 9b2ff8a6bdb6756fb02559df1b6793570aeeac5d8c45186f573528e8556d07c0
-          destructured_ast: bdddbe221634c8e1dcf817fa4b336264abd26e7b156d90f03ae2f1f0076acdf6
-          inlined_ast: bdddbe221634c8e1dcf817fa4b336264abd26e7b156d90f03ae2f1f0076acdf6
-          dce_ast: bdddbe221634c8e1dcf817fa4b336264abd26e7b156d90f03ae2f1f0076acdf6
-          bytecode: 0c73fbf3a08f7b89b82fc3189771704f58740f37c41f9c5aa7aef2a808badf9b
->>>>>>> 1d9197f4
           errors: ""
           warnings: ""
---
namespace: Compile
expectation: Pass
outputs:
  - output:
      - initial_input_ast: no input
<<<<<<< HEAD
    initial_ast: afc00f6d0f1e6251069f2eca6dd149916466c4d0f5d2e8584df2435b3dd25c71
    unrolled_ast: afc00f6d0f1e6251069f2eca6dd149916466c4d0f5d2e8584df2435b3dd25c71
=======
    initial_ast: 201ffacb298e0bcf45934c7a3691cf9c0390e16cb26677f695d497555359b1e9
>>>>>>> 7592de6d
<|MERGE_RESOLUTION|>--- conflicted
+++ resolved
@@ -4,9 +4,5 @@
 outputs:
   - output:
       - initial_input_ast: no input
-<<<<<<< HEAD
-    initial_ast: afc00f6d0f1e6251069f2eca6dd149916466c4d0f5d2e8584df2435b3dd25c71
-    unrolled_ast: afc00f6d0f1e6251069f2eca6dd149916466c4d0f5d2e8584df2435b3dd25c71
-=======
     initial_ast: 201ffacb298e0bcf45934c7a3691cf9c0390e16cb26677f695d497555359b1e9
->>>>>>> 7592de6d
+    unrolled_ast: 201ffacb298e0bcf45934c7a3691cf9c0390e16cb26677f695d497555359b1e9
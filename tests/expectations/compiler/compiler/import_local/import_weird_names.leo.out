--- conflicted
+++ resolved
@@ -16,12 +16,6 @@
             r0:
               type: bool
               value: "true"
-<<<<<<< HEAD
-    initial_ast: 2e52456f9df93f41894195cca7658fc90b2fd91b08b356105a96394ca586c06c
-    canonicalized_ast: 2e52456f9df93f41894195cca7658fc90b2fd91b08b356105a96394ca586c06c
-    type_inferenced_ast: 86ef8ab226a58f140de1fcdadc31eb86e4a1930cabf36a8d9a4607233ea6ab80
-=======
     initial_ast: e58bc13bf652921c07e471122832498fa2b5fc317976fab07e34e9bb62e6ddca
     canonicalized_ast: e58bc13bf652921c07e471122832498fa2b5fc317976fab07e34e9bb62e6ddca
-    type_inferenced_ast: 4e807d6d0dc3435ca3d6a1ab34b7d9f819664837cf32b5b26a81b027bbc05d71
->>>>>>> 235daa9e
+    type_inferenced_ast: 4e807d6d0dc3435ca3d6a1ab34b7d9f819664837cf32b5b26a81b027bbc05d71
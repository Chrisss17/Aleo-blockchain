--- conflicted
+++ resolved
@@ -16,12 +16,6 @@
             r0:
               type: bool
               value: "true"
-<<<<<<< HEAD
-    initial_ast: 99f9f8472dad22d652fd62a10a172571a6e99996c670e51d548315921c925ca0
-    canonicalized_ast: 99f9f8472dad22d652fd62a10a172571a6e99996c670e51d548315921c925ca0
-    type_inferenced_ast: 4ad3ac0c4dd7a77adf119c87f6f8debe9b289b9a1624cf8c003e594e0e195bdc
-=======
-    initial_ast: 6b54a642c55d3a7991a063c5346797a4d7facf21533c8ec7b2e22eb9394caba0
-    canonicalized_ast: 6b54a642c55d3a7991a063c5346797a4d7facf21533c8ec7b2e22eb9394caba0
-    type_inferenced_ast: 5b4b8ea9431aca05e19fcf8987c4f4c824c065e2ed6fc7198cd769b8829ee4f1
->>>>>>> 235daa9e
+    initial_ast: 5627039d5f3151255d4c7fff31fa548febc788fe2717606a4814a91937fee405
+    canonicalized_ast: 5627039d5f3151255d4c7fff31fa548febc788fe2717606a4814a91937fee405
+    type_inferenced_ast: 88e398f6f173de48fb7a6109fe886fd59b2fae70d1b9ccc53fd447d9b46ad0a3
--- conflicted
+++ resolved
@@ -3,29 +3,16 @@
 expectation: Pass
 outputs:
   - - compile:
-<<<<<<< HEAD
-        - initial_symbol_table: 947c60bfce423ea3357684479af65b9a58e90287f2172387b3a4f563d5fad158
-          type_checked_symbol_table: eadc9939ccff929c6b26b1d8f84b24cef6197462a6f99b4cdc5097a3c35ff418
-          unrolled_symbol_table: eadc9939ccff929c6b26b1d8f84b24cef6197462a6f99b4cdc5097a3c35ff418
-          initial_ast: 04005e74d09cc2287987ea07e25b793e127ff304a8490b51831f1dcb7d786e9b
-          unrolled_ast: 04005e74d09cc2287987ea07e25b793e127ff304a8490b51831f1dcb7d786e9b
-          ssa_ast: e83d1925a020f1daf0532abf07c22a6b9e5d6f237a4961246734decda7c23d76
-          flattened_ast: 6293d515dbf52326ccd663dae41dde7520d1262309e434fa2a42eb55959284eb
-          destructured_ast: c47fb443282936b85ebd34cf78a1d50de82d76088eb917762311c787ffb8c493
-          inlined_ast: c47fb443282936b85ebd34cf78a1d50de82d76088eb917762311c787ffb8c493
-          dce_ast: c47fb443282936b85ebd34cf78a1d50de82d76088eb917762311c787ffb8c493
-=======
-        - initial_symbol_table: c5f34a7aa644982cb528fdb849313851b2749bd1b38cab1e64b17f2a7e3ea91f
-          type_checked_symbol_table: 7774ee962181c6023dc53d4be640be1f6d3de86689598af9c13a4d7d8e26d4d0
-          unrolled_symbol_table: 7774ee962181c6023dc53d4be640be1f6d3de86689598af9c13a4d7d8e26d4d0
-          initial_ast: e6c2ed6499879fbea4a7de25c6cb1ad90d3a3f249225fb9f8a05862720ab7864
-          unrolled_ast: e6c2ed6499879fbea4a7de25c6cb1ad90d3a3f249225fb9f8a05862720ab7864
-          ssa_ast: 6db1ac2749cd3e7d7dc1ee5e3ee6c80955a4107edf5640117a9ae95dfc8e576d
-          flattened_ast: 90b1dd60941e78f53e095eb5f1f8d33b1fb908631daf288f6b0556746b4d334b
-          destructured_ast: 51fa47c7b024f603cc37d54644c7c0dc46ab14162ff00c13625486a626e1fdeb
-          inlined_ast: 51fa47c7b024f603cc37d54644c7c0dc46ab14162ff00c13625486a626e1fdeb
-          dce_ast: 51fa47c7b024f603cc37d54644c7c0dc46ab14162ff00c13625486a626e1fdeb
->>>>>>> 1d9197f4
+        - initial_symbol_table: cfad18617067b89536462ebb06b76d4c3a8504d8929a2800e8078e97a85a576f
+          type_checked_symbol_table: 7f53a2348234aed4d43f2e4cce0f42bada5abf0572e6d612c066c1fed006753c
+          unrolled_symbol_table: 7f53a2348234aed4d43f2e4cce0f42bada5abf0572e6d612c066c1fed006753c
+          initial_ast: 58193f3dbcf8fae89c79ec46e503bb179a4f33870563969f803212bcbdd15a10
+          unrolled_ast: 58193f3dbcf8fae89c79ec46e503bb179a4f33870563969f803212bcbdd15a10
+          ssa_ast: 5f946d7675287a9ff35fbe8f685d6d48a0432a9bea0103fa853444cae572e5ec
+          flattened_ast: 525e77adcc18de29e3d82d0a63fbb92b257cc5429d85e88911ac6aa5867bcc7a
+          destructured_ast: 7d573b779ed5118006b4d7f79cf3fef78f9f4a9feaa6859dca53e2f2da70e836
+          inlined_ast: 7d573b779ed5118006b4d7f79cf3fef78f9f4a9feaa6859dca53e2f2da70e836
+          dce_ast: 7d573b779ed5118006b4d7f79cf3fef78f9f4a9feaa6859dca53e2f2da70e836
           bytecode: 8060d7771b9a815e84dd576354e32cd26c7bf342fb513fe3b589de4c094701b4
           errors: ""
           warnings: ""
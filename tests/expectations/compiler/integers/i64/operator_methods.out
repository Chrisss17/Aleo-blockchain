--- conflicted
+++ resolved
@@ -3,29 +3,16 @@
 expectation: Pass
 outputs:
   - - compile:
-<<<<<<< HEAD
-        - initial_symbol_table: c2055f52822c6c4fbd3df96e111f91a2d34eb15656c69025171164c7c04c346f
-          type_checked_symbol_table: 9eb40688d354d352b258afca6eaf889bbe11929e79c2a9e3afd7689c9bb17c36
-          unrolled_symbol_table: 9eb40688d354d352b258afca6eaf889bbe11929e79c2a9e3afd7689c9bb17c36
-          initial_ast: 02cee663d01eb7b9916cfeb8e98852644fb508795cd183052549fb161437d9b1
-          unrolled_ast: 02cee663d01eb7b9916cfeb8e98852644fb508795cd183052549fb161437d9b1
-          ssa_ast: 761c0ae9a054ece7c7d536cf6acb8ff2ced77bdd147308a7d1c8f0fd596f4096
-          flattened_ast: 791eb37170b60d588c01e4410b8cb5e87ec42aa1af123dc30ebe5904090fa1b7
-          destructured_ast: cc9cbef7ec0bd9ce20f85b0dc7b2411240971de7bb6311ac6b7efde7cffd33d6
-          inlined_ast: cc9cbef7ec0bd9ce20f85b0dc7b2411240971de7bb6311ac6b7efde7cffd33d6
-          dce_ast: 59eef896755156c7102c6337158fe74fb70b106e2d1427bfec9e5ee6e22df2a0
-=======
-        - initial_symbol_table: 25e3eb1be96dc7541af90920a904926a4cd9c82536294eb2bf88e425c9364332
-          type_checked_symbol_table: e5b716cdaa9a0e9c04bb66df1cea16f68f5f993ef7fe3916c7bf9950610ee1d6
-          unrolled_symbol_table: e5b716cdaa9a0e9c04bb66df1cea16f68f5f993ef7fe3916c7bf9950610ee1d6
-          initial_ast: b0f0ea92f8696b211fc86f13349f1aed04f71d98f25b261b518b1583b1857c36
-          unrolled_ast: b0f0ea92f8696b211fc86f13349f1aed04f71d98f25b261b518b1583b1857c36
-          ssa_ast: 3c6a9fdde3499999752689d4932c9b42f453ae6e2291eff74884de174c2e13be
-          flattened_ast: b9a4b88b36ac8b77b0ce85bad9c6451f6321c201e9f8cd9ddf8b24a659758a33
-          destructured_ast: 53f59bacf2966c18238483aae176dda8ff85dbf6737b7a6a58ddc32e83fe10e4
-          inlined_ast: 53f59bacf2966c18238483aae176dda8ff85dbf6737b7a6a58ddc32e83fe10e4
-          dce_ast: cb4d5ebade7c6ed80b6e3e426ef5b665e54a01d112fc8c4ea96f22d1bf3cfebf
->>>>>>> 1d9197f4
+        - initial_symbol_table: e50384060e9fc0d4efa2b987729a9efa0b7311ebef5a571230d627bbb7259b7f
+          type_checked_symbol_table: 474061333b89fa751ea03ea51855279fc4c83bd8f8530b9e45016a8245948d5f
+          unrolled_symbol_table: 474061333b89fa751ea03ea51855279fc4c83bd8f8530b9e45016a8245948d5f
+          initial_ast: 23a205e10f3d4d4c5e8d29552fda66562fa295615132d03cb689f7c5f9562dd2
+          unrolled_ast: 23a205e10f3d4d4c5e8d29552fda66562fa295615132d03cb689f7c5f9562dd2
+          ssa_ast: 2d49a1dd99f320172906064647c2fc633c1e053f53eced88fbcf1c9c6d8a6a89
+          flattened_ast: 12fca38bf8f084ab5ae2f5139e231d0971fab0f1128377fefec5807bcd10b05f
+          destructured_ast: e96500d2a409e1084d3fd952a92556c8a146721ca54613ba6dec4e884856e83a
+          inlined_ast: e96500d2a409e1084d3fd952a92556c8a146721ca54613ba6dec4e884856e83a
+          dce_ast: 954d0a8dab70b4ffccc417505525f405c5598ac27466ba8bd4bd95f4943179db
           bytecode: 94719443d1e9713563afa7861751ae6fac8380851db816055ed46c207a613efc
           errors: ""
           warnings: ""
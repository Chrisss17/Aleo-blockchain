---
namespace: Compile
expectation: Pass
outputs:
  - - compile:
<<<<<<< HEAD
        - initial_symbol_table: 36ef986ed919c0c882e3c597226a90c2b404cca0f7adacfcf595a752410ebe22
          type_checked_symbol_table: 55ec431915ff03a384b14523e0e184745d2381cbe7449feb6d306b1938a1dd62
          unrolled_symbol_table: 55ec431915ff03a384b14523e0e184745d2381cbe7449feb6d306b1938a1dd62
          initial_ast: 675441b5f1318cf93ef605f072d52fabb7deb2401eb28736045369361e383dca
          unrolled_ast: 675441b5f1318cf93ef605f072d52fabb7deb2401eb28736045369361e383dca
          ssa_ast: 32275d22f04c2c460f1e91c997e3c75f4d3ca8270f4db0dcd1c96ef3ae1fa2d5
          flattened_ast: ffe158386ddcfde463095f7fc265a5cac83eb5c61edfd7a1ef7523fdc7e99a86
          destructured_ast: 05ddd35028a57640cb6e9a6cce414469aa9efdd5c5493a19f0dfbe358dcfa4a0
          inlined_ast: 05ddd35028a57640cb6e9a6cce414469aa9efdd5c5493a19f0dfbe358dcfa4a0
          dce_ast: 05ddd35028a57640cb6e9a6cce414469aa9efdd5c5493a19f0dfbe358dcfa4a0
=======
        - initial_symbol_table: e8b52a20f38a9dadbf1f3fde0a80a9aa9d02c7317f54bd1c63e2ba270873df79
          type_checked_symbol_table: 47dca4cdfe5f3a15c49128f62864dc70e00db4716e0d814fedcff83fac1f5ccd
          unrolled_symbol_table: 47dca4cdfe5f3a15c49128f62864dc70e00db4716e0d814fedcff83fac1f5ccd
          initial_ast: 2d2b5e640a862fa9ece56dc3b0d76d16f0db9ef78ae7390f13c5c1cb97cb656a
          unrolled_ast: 2d2b5e640a862fa9ece56dc3b0d76d16f0db9ef78ae7390f13c5c1cb97cb656a
          ssa_ast: 19075086471d4150f6437f58a75d6719a9329d35d03768334acc513f49b799f8
          flattened_ast: bbce7e6d0b1ee39b25f67120fc962bf2d30b0d5b305e765f25c17d89a166a942
          destructured_ast: d0cc7be5bfdc2b5215d3df5cc175c8fdc069fe51159adffabfbf9f6235703ecd
          inlined_ast: d0cc7be5bfdc2b5215d3df5cc175c8fdc069fe51159adffabfbf9f6235703ecd
          dce_ast: d0cc7be5bfdc2b5215d3df5cc175c8fdc069fe51159adffabfbf9f6235703ecd
>>>>>>> 1d9197f4
          bytecode: 56e6953042e8cf528010b3706c59f9240a38c0e4537f2bcedb790d17e0595327
          errors: ""
          warnings: ""<|MERGE_RESOLUTION|>--- conflicted
+++ resolved
@@ -3,29 +3,16 @@
 expectation: Pass
 outputs:
   - - compile:
-<<<<<<< HEAD
-        - initial_symbol_table: 36ef986ed919c0c882e3c597226a90c2b404cca0f7adacfcf595a752410ebe22
-          type_checked_symbol_table: 55ec431915ff03a384b14523e0e184745d2381cbe7449feb6d306b1938a1dd62
-          unrolled_symbol_table: 55ec431915ff03a384b14523e0e184745d2381cbe7449feb6d306b1938a1dd62
-          initial_ast: 675441b5f1318cf93ef605f072d52fabb7deb2401eb28736045369361e383dca
-          unrolled_ast: 675441b5f1318cf93ef605f072d52fabb7deb2401eb28736045369361e383dca
-          ssa_ast: 32275d22f04c2c460f1e91c997e3c75f4d3ca8270f4db0dcd1c96ef3ae1fa2d5
-          flattened_ast: ffe158386ddcfde463095f7fc265a5cac83eb5c61edfd7a1ef7523fdc7e99a86
-          destructured_ast: 05ddd35028a57640cb6e9a6cce414469aa9efdd5c5493a19f0dfbe358dcfa4a0
-          inlined_ast: 05ddd35028a57640cb6e9a6cce414469aa9efdd5c5493a19f0dfbe358dcfa4a0
-          dce_ast: 05ddd35028a57640cb6e9a6cce414469aa9efdd5c5493a19f0dfbe358dcfa4a0
-=======
-        - initial_symbol_table: e8b52a20f38a9dadbf1f3fde0a80a9aa9d02c7317f54bd1c63e2ba270873df79
-          type_checked_symbol_table: 47dca4cdfe5f3a15c49128f62864dc70e00db4716e0d814fedcff83fac1f5ccd
-          unrolled_symbol_table: 47dca4cdfe5f3a15c49128f62864dc70e00db4716e0d814fedcff83fac1f5ccd
-          initial_ast: 2d2b5e640a862fa9ece56dc3b0d76d16f0db9ef78ae7390f13c5c1cb97cb656a
-          unrolled_ast: 2d2b5e640a862fa9ece56dc3b0d76d16f0db9ef78ae7390f13c5c1cb97cb656a
-          ssa_ast: 19075086471d4150f6437f58a75d6719a9329d35d03768334acc513f49b799f8
-          flattened_ast: bbce7e6d0b1ee39b25f67120fc962bf2d30b0d5b305e765f25c17d89a166a942
-          destructured_ast: d0cc7be5bfdc2b5215d3df5cc175c8fdc069fe51159adffabfbf9f6235703ecd
-          inlined_ast: d0cc7be5bfdc2b5215d3df5cc175c8fdc069fe51159adffabfbf9f6235703ecd
-          dce_ast: d0cc7be5bfdc2b5215d3df5cc175c8fdc069fe51159adffabfbf9f6235703ecd
->>>>>>> 1d9197f4
+        - initial_symbol_table: 7a887157da38d534a1e2b2ad779ecf2e9072b92fc1fa20d58865570c7c430960
+          type_checked_symbol_table: c82bed5c8db9ad167c817850b8b9f8306f4d476711350a223c1c58012b5e7cc8
+          unrolled_symbol_table: c82bed5c8db9ad167c817850b8b9f8306f4d476711350a223c1c58012b5e7cc8
+          initial_ast: 2a5c2eff9977994baafe5e9512b0dc5dc2f246f1fa5510b31ba07a5db250881f
+          unrolled_ast: 2a5c2eff9977994baafe5e9512b0dc5dc2f246f1fa5510b31ba07a5db250881f
+          ssa_ast: 5f16cf626406f6ff9abaa2245ba2b770370679234ed2786182e995112c4c23c4
+          flattened_ast: 4e61c5999f43222d9ec8103229bedfeb8d6cd5a959623d81f4c269d2065748f4
+          destructured_ast: 83d498780a4c6e3140c1e9054df3451d38c682f96f67255b3913d569e7f5ff76
+          inlined_ast: 83d498780a4c6e3140c1e9054df3451d38c682f96f67255b3913d569e7f5ff76
+          dce_ast: 83d498780a4c6e3140c1e9054df3451d38c682f96f67255b3913d569e7f5ff76
           bytecode: 56e6953042e8cf528010b3706c59f9240a38c0e4537f2bcedb790d17e0595327
           errors: ""
           warnings: ""
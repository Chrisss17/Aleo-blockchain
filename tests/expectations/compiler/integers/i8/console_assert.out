--- conflicted
+++ resolved
@@ -3,29 +3,16 @@
 expectation: Pass
 outputs:
   - - compile:
-<<<<<<< HEAD
-        - initial_symbol_table: 435e2e4d3f4a0fb6a20346bd5431a571e4f59b22d7369ec3e37fca0929a0d4ee
-          type_checked_symbol_table: 4a288497b2995b1eed99c1889dbbfe1c7b923c874d7995dd318cf84df6d66bfb
-          unrolled_symbol_table: 4a288497b2995b1eed99c1889dbbfe1c7b923c874d7995dd318cf84df6d66bfb
-          initial_ast: 3240b19708cb82c6ce071272773cf3e2278a630cd145d3caa9bda722134448a3
-          unrolled_ast: 3240b19708cb82c6ce071272773cf3e2278a630cd145d3caa9bda722134448a3
-          ssa_ast: f4e507ffb280a191dbe8631f7ce6534c66c0096a4e51e0c2ba57437557a5e6f9
-          flattened_ast: 6239ef5489bc44c2c81b4d66df2b27de56bebfd56699fac69b3964bf647071a7
-          destructured_ast: 2dbd75f3d89ca75236c7668adad34287c03d9950954d0a8c3dfc40cbdf5a4985
-          inlined_ast: 2dbd75f3d89ca75236c7668adad34287c03d9950954d0a8c3dfc40cbdf5a4985
-          dce_ast: 2dbd75f3d89ca75236c7668adad34287c03d9950954d0a8c3dfc40cbdf5a4985
-=======
-        - initial_symbol_table: dabcd2b4e75dd0da64639478d05e746beabd5d03cdd1fa5a13f08e01e15b0f4a
-          type_checked_symbol_table: 806af7ffae9a5c513d0776f6a2aa99498d905d04e19c7084bc0c6a258409d64b
-          unrolled_symbol_table: 806af7ffae9a5c513d0776f6a2aa99498d905d04e19c7084bc0c6a258409d64b
-          initial_ast: ca2c8fd9581447ef60844eaf2b932704c9285550fa12a3ef8db03754eda1754d
-          unrolled_ast: ca2c8fd9581447ef60844eaf2b932704c9285550fa12a3ef8db03754eda1754d
-          ssa_ast: dab3660714242d1a00133d906562eb927f0a267e1741fbf9777cd9753aa6bbde
-          flattened_ast: f7f6c9767638488be2731678e6d019588ec9e03d1ef831d749b9dab2f44c5962
-          destructured_ast: b9e6c47b76bd1c0779ba9ba01fc0374314268e526ae7524a35090e912ad17a65
-          inlined_ast: b9e6c47b76bd1c0779ba9ba01fc0374314268e526ae7524a35090e912ad17a65
-          dce_ast: b9e6c47b76bd1c0779ba9ba01fc0374314268e526ae7524a35090e912ad17a65
->>>>>>> 1d9197f4
+        - initial_symbol_table: cde66f4b30777be5bbf81e86f11c7b68c5004819a4d3da246e755cd5a8683e55
+          type_checked_symbol_table: 72d9daa48eaf10f69b2811f654a915cf80e9c7161526cfad9900cd982a239cb0
+          unrolled_symbol_table: 72d9daa48eaf10f69b2811f654a915cf80e9c7161526cfad9900cd982a239cb0
+          initial_ast: 2efb5bdc95149a2a9dcc220768b6dd9ee5398c053deb5489641c8b3d6ef4fae3
+          unrolled_ast: 2efb5bdc95149a2a9dcc220768b6dd9ee5398c053deb5489641c8b3d6ef4fae3
+          ssa_ast: 3040aafd7382a5cef83c471d33124d3356edd44930401a4627f7ef69082a1ac9
+          flattened_ast: 8f9b19e351342a2156d45e1cd5c29b44a8f1f4a17c2b8121bbc6e82059ed7bfc
+          destructured_ast: ec21c297b894468f9a99ed06a68020f29be3c5363826cd782e6f6905773b0528
+          inlined_ast: ec21c297b894468f9a99ed06a68020f29be3c5363826cd782e6f6905773b0528
+          dce_ast: ec21c297b894468f9a99ed06a68020f29be3c5363826cd782e6f6905773b0528
           bytecode: abe50f2f70110c2d0e6728636967d2e3ef06c1bdad64c39cf82f7402a924f769
           errors: ""
           warnings: ""
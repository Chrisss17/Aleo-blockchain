--- conflicted
+++ resolved
@@ -3,29 +3,16 @@
 expectation: Pass
 outputs:
   - - compile:
-<<<<<<< HEAD
-        - initial_symbol_table: 2fec643bab68303b83da5e504c04e2689fb6eba70142b915c2f8843503948889
-          type_checked_symbol_table: a587dc57823091bd326ec0e1b94ba824fcd9a09a1524441ca0662beeacc3167c
-          unrolled_symbol_table: a587dc57823091bd326ec0e1b94ba824fcd9a09a1524441ca0662beeacc3167c
-          initial_ast: 7d5d6ba078b7c26baa823353dc0994068777e8bb6e118c5c516ad92af50053dd
-          unrolled_ast: 7d5d6ba078b7c26baa823353dc0994068777e8bb6e118c5c516ad92af50053dd
-          ssa_ast: 3c1890032f6c13a2071e114589314ed29072c55c5e367150948dcff5371c2d9e
-          flattened_ast: 9039cc14303434d97a41f11d91fb60b0c34924f3c227db758b7a4ff9e5491896
-          destructured_ast: fa27c8b914404b7e9d3eba9aad06668045f557f4396effe07fcfe5416991a2c6
-          inlined_ast: fa27c8b914404b7e9d3eba9aad06668045f557f4396effe07fcfe5416991a2c6
-          dce_ast: fa27c8b914404b7e9d3eba9aad06668045f557f4396effe07fcfe5416991a2c6
-=======
-        - initial_symbol_table: 8abdfa6e7472004f0eb728f428f35db9deb82ba1a50c773c25336f3a47fa3545
-          type_checked_symbol_table: cc57ca9c66e2ca3323343f647a586e802ae5a6c4efb51860436a91ac11b1c684
-          unrolled_symbol_table: cc57ca9c66e2ca3323343f647a586e802ae5a6c4efb51860436a91ac11b1c684
-          initial_ast: 7f3c771cebc3392ae1fe9e5ee489614ce79324963e700f7f560b4ba24f89c649
-          unrolled_ast: 7f3c771cebc3392ae1fe9e5ee489614ce79324963e700f7f560b4ba24f89c649
-          ssa_ast: 06a1f96a6bfe1834cd77eb073d87f0cbc64d26663839db0306d6e856ea8408f2
-          flattened_ast: 0af005abbd6ed219ca8a42782515819a96ae2c035774287661a35733d1b7ad7d
-          destructured_ast: c8f3aac7ab6b51f227906f654d43404f044f6feb2f0026c2265786dcdfaa4681
-          inlined_ast: c8f3aac7ab6b51f227906f654d43404f044f6feb2f0026c2265786dcdfaa4681
-          dce_ast: c8f3aac7ab6b51f227906f654d43404f044f6feb2f0026c2265786dcdfaa4681
->>>>>>> 1d9197f4
+        - initial_symbol_table: 4743c62690fbc67bca8d59e9bb6c787eb3bb6bd0c0ac687147ef041745a3bf63
+          type_checked_symbol_table: 42bcece297a0308cbfcc07e26e6a48f50b68d25ded7d1ad6cd185288b799e4df
+          unrolled_symbol_table: 42bcece297a0308cbfcc07e26e6a48f50b68d25ded7d1ad6cd185288b799e4df
+          initial_ast: 5b00321f6f2e5db8a5c85f4f2ab334b65aa8b525c2c6e79ceb41cd55506ad421
+          unrolled_ast: 5b00321f6f2e5db8a5c85f4f2ab334b65aa8b525c2c6e79ceb41cd55506ad421
+          ssa_ast: 88df51a824efa41f3441f5a60884b555a4c65061a734585194e0b0d98df439dd
+          flattened_ast: 41c2c364fc98b8cad593fb1811e54c4ad8e969dbbdf17f298e2155e468c559a9
+          destructured_ast: a66d318aaa22bcf5cc248d95c5afbded23d1a057f4c278b95bca68dd303c91a0
+          inlined_ast: a66d318aaa22bcf5cc248d95c5afbded23d1a057f4c278b95bca68dd303c91a0
+          dce_ast: a66d318aaa22bcf5cc248d95c5afbded23d1a057f4c278b95bca68dd303c91a0
           bytecode: a78d778b5d4c7ab76e80a1c944c5060214f0e474a0892dca998044ec07f736f9
           errors: ""
           warnings: ""
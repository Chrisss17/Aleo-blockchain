---
namespace: Compile
expectation: Pass
outputs:
  - - compile:
<<<<<<< HEAD
        - initial_symbol_table: 64cb3627b83115b57a1cd17a6dae953e3d0c2bada1248fe849b2b0632e2bc89a
          type_checked_symbol_table: e4de1fd640beeb65cc6a90ed762a8decdcf009d07d16e903fb16e947a5ebc5d9
          unrolled_symbol_table: e4de1fd640beeb65cc6a90ed762a8decdcf009d07d16e903fb16e947a5ebc5d9
          initial_ast: 5576b7080945c72d9c6c0c33274e4f8596883dc4a4483c60dbf39a4e600236a8
          unrolled_ast: 5576b7080945c72d9c6c0c33274e4f8596883dc4a4483c60dbf39a4e600236a8
          ssa_ast: 1afbabcbe808f9d07eb199ec5e6092212b60248e80377253a8ab0930d20e78ef
          flattened_ast: ccce60094922b98e9da5f7cab69f3b5999c7d8ae6951e1536f388e0d744fd28d
          destructured_ast: c1030aa4590403d8f0d28a02c165d81a7055e026a9c53101273fdb91e9b82458
          inlined_ast: c1030aa4590403d8f0d28a02c165d81a7055e026a9c53101273fdb91e9b82458
          dce_ast: 50b17174e4ae90ea4a639ce2b9d7e3311f38657be3c5f32a9915907e4cd44d6a
=======
        - initial_symbol_table: 68ae1cfb40f6bb1c65505226293dcba6fe9ea6886751693805078f64d6ee05cd
          type_checked_symbol_table: b703c1c09923c4cc11a511fdc4b3720ec272b9b13395c949ebbf7b788ae6be14
          unrolled_symbol_table: b703c1c09923c4cc11a511fdc4b3720ec272b9b13395c949ebbf7b788ae6be14
          initial_ast: 0e4f4830627fbd4dc9d08cfdcdf03497508cdcb443943d640f38f0515a82893a
          unrolled_ast: 0e4f4830627fbd4dc9d08cfdcdf03497508cdcb443943d640f38f0515a82893a
          ssa_ast: 0f1bd9cd71e90e6a83a89dbc26ad8c93d422b4d2bf85d33ae4aafd7be75761dc
          flattened_ast: fefdc8b94df3ab8a1a70321f9c0a13b8976a3a5bea4ad8f44eac0db434119206
          destructured_ast: 0688b288651bc7937b19d086f42b95688dfe59e1e94045aaa7db790b6cec7cca
          inlined_ast: 0688b288651bc7937b19d086f42b95688dfe59e1e94045aaa7db790b6cec7cca
          dce_ast: 45237d4c1a191fa90a133ce39f433ce52c9fb1db119a348ca18e0d5077ca1ce4
>>>>>>> 1d9197f4
          bytecode: a669206687d494820bada50c8468f052183b69cd778ff0ce870a370ac8ea7bf4
          errors: ""
          warnings: ""<|MERGE_RESOLUTION|>--- conflicted
+++ resolved
@@ -3,29 +3,16 @@
 expectation: Pass
 outputs:
   - - compile:
-<<<<<<< HEAD
-        - initial_symbol_table: 64cb3627b83115b57a1cd17a6dae953e3d0c2bada1248fe849b2b0632e2bc89a
-          type_checked_symbol_table: e4de1fd640beeb65cc6a90ed762a8decdcf009d07d16e903fb16e947a5ebc5d9
-          unrolled_symbol_table: e4de1fd640beeb65cc6a90ed762a8decdcf009d07d16e903fb16e947a5ebc5d9
-          initial_ast: 5576b7080945c72d9c6c0c33274e4f8596883dc4a4483c60dbf39a4e600236a8
-          unrolled_ast: 5576b7080945c72d9c6c0c33274e4f8596883dc4a4483c60dbf39a4e600236a8
-          ssa_ast: 1afbabcbe808f9d07eb199ec5e6092212b60248e80377253a8ab0930d20e78ef
-          flattened_ast: ccce60094922b98e9da5f7cab69f3b5999c7d8ae6951e1536f388e0d744fd28d
-          destructured_ast: c1030aa4590403d8f0d28a02c165d81a7055e026a9c53101273fdb91e9b82458
-          inlined_ast: c1030aa4590403d8f0d28a02c165d81a7055e026a9c53101273fdb91e9b82458
-          dce_ast: 50b17174e4ae90ea4a639ce2b9d7e3311f38657be3c5f32a9915907e4cd44d6a
-=======
-        - initial_symbol_table: 68ae1cfb40f6bb1c65505226293dcba6fe9ea6886751693805078f64d6ee05cd
-          type_checked_symbol_table: b703c1c09923c4cc11a511fdc4b3720ec272b9b13395c949ebbf7b788ae6be14
-          unrolled_symbol_table: b703c1c09923c4cc11a511fdc4b3720ec272b9b13395c949ebbf7b788ae6be14
-          initial_ast: 0e4f4830627fbd4dc9d08cfdcdf03497508cdcb443943d640f38f0515a82893a
-          unrolled_ast: 0e4f4830627fbd4dc9d08cfdcdf03497508cdcb443943d640f38f0515a82893a
-          ssa_ast: 0f1bd9cd71e90e6a83a89dbc26ad8c93d422b4d2bf85d33ae4aafd7be75761dc
-          flattened_ast: fefdc8b94df3ab8a1a70321f9c0a13b8976a3a5bea4ad8f44eac0db434119206
-          destructured_ast: 0688b288651bc7937b19d086f42b95688dfe59e1e94045aaa7db790b6cec7cca
-          inlined_ast: 0688b288651bc7937b19d086f42b95688dfe59e1e94045aaa7db790b6cec7cca
-          dce_ast: 45237d4c1a191fa90a133ce39f433ce52c9fb1db119a348ca18e0d5077ca1ce4
->>>>>>> 1d9197f4
+        - initial_symbol_table: 9404c76b806825d1ca1812b7c9e29ff84afa1859ce9585408e8d620ff5a88148
+          type_checked_symbol_table: cc9806ecfbb7e54c20a37ffb9f762a880ee8e620d3f5468dd7f12624be394f41
+          unrolled_symbol_table: cc9806ecfbb7e54c20a37ffb9f762a880ee8e620d3f5468dd7f12624be394f41
+          initial_ast: 77cf9c78593c16073d72d326e2988565065e8465116893917e25d1530a7e87ce
+          unrolled_ast: 77cf9c78593c16073d72d326e2988565065e8465116893917e25d1530a7e87ce
+          ssa_ast: 992a6b632ea1739f1832b79d9e5bc6392dc1f882f4ce3d71291c6e7ecd905850
+          flattened_ast: 04be780806cc770e3e24b4a7810a0c8b12089419810ffbbb94c30a0dd44ab5cb
+          destructured_ast: 9e865e431385fc520e8cb08b031c95983de69bb4d65ee8fbc284c094169d5293
+          inlined_ast: 9e865e431385fc520e8cb08b031c95983de69bb4d65ee8fbc284c094169d5293
+          dce_ast: 9bdd245f1fa0d7a016cb5089065693e56101899e978fcd485f8b02a935326b84
           bytecode: a669206687d494820bada50c8468f052183b69cd778ff0ce870a370ac8ea7bf4
           errors: ""
           warnings: ""
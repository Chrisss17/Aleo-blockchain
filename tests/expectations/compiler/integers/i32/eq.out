--- conflicted
+++ resolved
@@ -3,29 +3,16 @@
 expectation: Pass
 outputs:
   - - compile:
-<<<<<<< HEAD
-        - initial_symbol_table: 0449ed47bc01fed62f50b732bb0e1979ca000847e8a02c3b71812390938257eb
-          type_checked_symbol_table: f33fb3762ed3e6af58b4a336b516b50b36e6215d657bc3c227b632edbcfd2b06
-          unrolled_symbol_table: f33fb3762ed3e6af58b4a336b516b50b36e6215d657bc3c227b632edbcfd2b06
-          initial_ast: e74aca2e6ca484eb47c63eab2da1b5992c142b7da1e677df7f8e5cdb21146596
-          unrolled_ast: e74aca2e6ca484eb47c63eab2da1b5992c142b7da1e677df7f8e5cdb21146596
-          ssa_ast: a008e4a2dce34b02cec037709c2303dbd7474cf2604e30f665defa5169bd2e14
-          flattened_ast: a7c75869f0b16c7327b49061835b9755ef06e33d2d773121a045c103b25e601f
-          destructured_ast: 338e048ad2019d75cb92070fb13bc79ce6ba9d4cbf4affbe6fa1e9799c45279a
-          inlined_ast: 338e048ad2019d75cb92070fb13bc79ce6ba9d4cbf4affbe6fa1e9799c45279a
-          dce_ast: 338e048ad2019d75cb92070fb13bc79ce6ba9d4cbf4affbe6fa1e9799c45279a
-=======
-        - initial_symbol_table: 6b958f1fd15d2d1c2a24852ff42ebccc826a98cfee99abadf4efbd82ba4214a6
-          type_checked_symbol_table: f4b938a8d4446e8daa0192dd3a0f2ba80934ec9a860719cc48bfbf3f4cddf3e9
-          unrolled_symbol_table: f4b938a8d4446e8daa0192dd3a0f2ba80934ec9a860719cc48bfbf3f4cddf3e9
-          initial_ast: d4f7f228e040c584fdb57f92e09b4c4de29a7055df5e6b2db454d9abe5557f2a
-          unrolled_ast: d4f7f228e040c584fdb57f92e09b4c4de29a7055df5e6b2db454d9abe5557f2a
-          ssa_ast: 0b561c0663acb52cf1c4527461dd0ad3e9b5666980e69ef95577a1012d99782a
-          flattened_ast: abe5e0bf7534334a7b58e2402245197b78c4330421f8ac8da4e53013ca18775e
-          destructured_ast: e20e7533e16820ab12921abd185e113c265463dea00bc3ecc2dca0da4cf477d8
-          inlined_ast: e20e7533e16820ab12921abd185e113c265463dea00bc3ecc2dca0da4cf477d8
-          dce_ast: e20e7533e16820ab12921abd185e113c265463dea00bc3ecc2dca0da4cf477d8
->>>>>>> 1d9197f4
+        - initial_symbol_table: 7947d04305c1d4860d137c7e868d1406c51f40b70c4badc5675b3cf7e0dce5ee
+          type_checked_symbol_table: 9adafcb5400446a57fa938634f73e5ee4de8fec8f276a1acf63314f0b3677b27
+          unrolled_symbol_table: 9adafcb5400446a57fa938634f73e5ee4de8fec8f276a1acf63314f0b3677b27
+          initial_ast: 7659ed20eb2fee9dc4935cb9e851405b731a2f3988f2b0e74834088aee9cede9
+          unrolled_ast: 7659ed20eb2fee9dc4935cb9e851405b731a2f3988f2b0e74834088aee9cede9
+          ssa_ast: 7ce698e9c41ef5829263615cc01049e036e5163e42af0a107d1dd2524bf32779
+          flattened_ast: 045d7ac7e2b492a5d185af57f2c65b1c15feb7a310f03fb14c4d0bf16800e27e
+          destructured_ast: 7ab6f164f2b026d1e4535d8b213ca361b1ca8d82d996a2a0e7db1ee3d483580c
+          inlined_ast: 7ab6f164f2b026d1e4535d8b213ca361b1ca8d82d996a2a0e7db1ee3d483580c
+          dce_ast: 7ab6f164f2b026d1e4535d8b213ca361b1ca8d82d996a2a0e7db1ee3d483580c
           bytecode: db6394a0bd5332bffbca151ba7a0ea7bdb38f83f732c3afef149535db47a71cb
           errors: ""
           warnings: ""
---
namespace: Compile
expectation: Pass
outputs:
  - - compile:
<<<<<<< HEAD
        - initial_symbol_table: fb4311ca1b374715d63002d60a5460943b85b1f3369784aa3d80d36e82c0f015
          type_checked_symbol_table: f3d10541b6e1549f2e93043e338effe9d53e2adbae384ed8596c61c8618050d2
          unrolled_symbol_table: f3d10541b6e1549f2e93043e338effe9d53e2adbae384ed8596c61c8618050d2
          initial_ast: 9acb567d279e3a2bf7bd2060d89d38e020b0bac56fd462ba0be162c5343e2a87
          unrolled_ast: 9acb567d279e3a2bf7bd2060d89d38e020b0bac56fd462ba0be162c5343e2a87
          ssa_ast: ae9e6f601d427ca63080f0e8f649463197a0e2f2e2afc2551ede1bc9a80e6aab
          flattened_ast: 1a1b41ead55b51dc0657151c668907307351a69124ecb4bc31cad81d92eff24e
          destructured_ast: 9fb788428e3eddfde977e1a5307eef90248590add59d3d2e036391a477f1f12b
          inlined_ast: 9fb788428e3eddfde977e1a5307eef90248590add59d3d2e036391a477f1f12b
          dce_ast: 9fb788428e3eddfde977e1a5307eef90248590add59d3d2e036391a477f1f12b
=======
        - initial_symbol_table: 06560d058b3853a34431e5f1f609a3e762da3452cee9fc7863e6361928a746f3
          type_checked_symbol_table: 2ddd7ee9c895204bbd933ca128d048d3f26fd5346d25484019e0a580041a1c2b
          unrolled_symbol_table: 2ddd7ee9c895204bbd933ca128d048d3f26fd5346d25484019e0a580041a1c2b
          initial_ast: eb93c20bc5a8ddc9f953135b27610515969bc99dcc345b5c62945423d77dfa23
          unrolled_ast: eb93c20bc5a8ddc9f953135b27610515969bc99dcc345b5c62945423d77dfa23
          ssa_ast: 851da4e846fdbdd7b8d9550b7f900659f0b6ac764e028761a8c95e192c69e895
          flattened_ast: b10e318f05a839d603961fe24dcf4c5480ca841e5b5557dc9ffc3ac6acfb8c97
          destructured_ast: da5c009747f90183be6f0bd02808c65df6874ffc5c5c9a8a3c9a3fbbf4c4bb65
          inlined_ast: da5c009747f90183be6f0bd02808c65df6874ffc5c5c9a8a3c9a3fbbf4c4bb65
          dce_ast: da5c009747f90183be6f0bd02808c65df6874ffc5c5c9a8a3c9a3fbbf4c4bb65
>>>>>>> 1d9197f4
          bytecode: 6a5893dfd948c5fa425269a9ddab867cbcf55956e015e95b3d4a5be7a861d763
          errors: ""
          warnings: ""<|MERGE_RESOLUTION|>--- conflicted
+++ resolved
@@ -3,29 +3,16 @@
 expectation: Pass
 outputs:
   - - compile:
-<<<<<<< HEAD
-        - initial_symbol_table: fb4311ca1b374715d63002d60a5460943b85b1f3369784aa3d80d36e82c0f015
-          type_checked_symbol_table: f3d10541b6e1549f2e93043e338effe9d53e2adbae384ed8596c61c8618050d2
-          unrolled_symbol_table: f3d10541b6e1549f2e93043e338effe9d53e2adbae384ed8596c61c8618050d2
-          initial_ast: 9acb567d279e3a2bf7bd2060d89d38e020b0bac56fd462ba0be162c5343e2a87
-          unrolled_ast: 9acb567d279e3a2bf7bd2060d89d38e020b0bac56fd462ba0be162c5343e2a87
-          ssa_ast: ae9e6f601d427ca63080f0e8f649463197a0e2f2e2afc2551ede1bc9a80e6aab
-          flattened_ast: 1a1b41ead55b51dc0657151c668907307351a69124ecb4bc31cad81d92eff24e
-          destructured_ast: 9fb788428e3eddfde977e1a5307eef90248590add59d3d2e036391a477f1f12b
-          inlined_ast: 9fb788428e3eddfde977e1a5307eef90248590add59d3d2e036391a477f1f12b
-          dce_ast: 9fb788428e3eddfde977e1a5307eef90248590add59d3d2e036391a477f1f12b
-=======
-        - initial_symbol_table: 06560d058b3853a34431e5f1f609a3e762da3452cee9fc7863e6361928a746f3
-          type_checked_symbol_table: 2ddd7ee9c895204bbd933ca128d048d3f26fd5346d25484019e0a580041a1c2b
-          unrolled_symbol_table: 2ddd7ee9c895204bbd933ca128d048d3f26fd5346d25484019e0a580041a1c2b
-          initial_ast: eb93c20bc5a8ddc9f953135b27610515969bc99dcc345b5c62945423d77dfa23
-          unrolled_ast: eb93c20bc5a8ddc9f953135b27610515969bc99dcc345b5c62945423d77dfa23
-          ssa_ast: 851da4e846fdbdd7b8d9550b7f900659f0b6ac764e028761a8c95e192c69e895
-          flattened_ast: b10e318f05a839d603961fe24dcf4c5480ca841e5b5557dc9ffc3ac6acfb8c97
-          destructured_ast: da5c009747f90183be6f0bd02808c65df6874ffc5c5c9a8a3c9a3fbbf4c4bb65
-          inlined_ast: da5c009747f90183be6f0bd02808c65df6874ffc5c5c9a8a3c9a3fbbf4c4bb65
-          dce_ast: da5c009747f90183be6f0bd02808c65df6874ffc5c5c9a8a3c9a3fbbf4c4bb65
->>>>>>> 1d9197f4
+        - initial_symbol_table: cb3c54aab60e06f54c2c22dce87a5a5c243f424cfbd9f2706ca26715ca340ef7
+          type_checked_symbol_table: 0369a0b0b5cbbd5439e220f01d85a00caae5a31bb77f7e266607c36cdf78beb5
+          unrolled_symbol_table: 0369a0b0b5cbbd5439e220f01d85a00caae5a31bb77f7e266607c36cdf78beb5
+          initial_ast: fce7daf4c7133f50f512f82e238c3d7b348107188245fe974f61d10abe9affc4
+          unrolled_ast: fce7daf4c7133f50f512f82e238c3d7b348107188245fe974f61d10abe9affc4
+          ssa_ast: f90c33a218cce19c524ca73e099711f306c685bd2eb93a25039213087e62178c
+          flattened_ast: b418c443e3a499fa6f5b44248709c23866e0822ee14363adf3f1c5b261e73e71
+          destructured_ast: a65788e03d697b165cec6989321237b28d65aa68754a9e0a30e57607739b7b65
+          inlined_ast: a65788e03d697b165cec6989321237b28d65aa68754a9e0a30e57607739b7b65
+          dce_ast: a65788e03d697b165cec6989321237b28d65aa68754a9e0a30e57607739b7b65
           bytecode: 6a5893dfd948c5fa425269a9ddab867cbcf55956e015e95b3d4a5be7a861d763
           errors: ""
           warnings: ""
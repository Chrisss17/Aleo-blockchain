---
namespace: Compile
expectation: Pass
outputs:
  - - compile:
<<<<<<< HEAD
        - initial_symbol_table: fe29069cb295e73524bfff0efbfe41a086a1ff5420e746dc23314b1deb5550c7
          type_checked_symbol_table: 5d05dd000acd210f3e9fea4fe4dbd1227f2c74c11dd0bb339367fc6ffc6f7c87
          unrolled_symbol_table: 5d05dd000acd210f3e9fea4fe4dbd1227f2c74c11dd0bb339367fc6ffc6f7c87
          initial_ast: ca5e3682f1d7a66dd442b08c89611a830eec1413530dc4f28bab4faaad0ff1be
          unrolled_ast: ca5e3682f1d7a66dd442b08c89611a830eec1413530dc4f28bab4faaad0ff1be
          ssa_ast: 70c373b2fe8d5addf206cbc04619a5122d5a3645004e881f51ccb90fadafee39
          flattened_ast: fa90177509edbca4aea457b83b62b4f892b6748f5a701bd3cb302bab9d4e36c9
          destructured_ast: 5444cae03b63345a21475b63831dedf4a7430f784f33a4d3d3233daaad2a3a75
          inlined_ast: 5444cae03b63345a21475b63831dedf4a7430f784f33a4d3d3233daaad2a3a75
          dce_ast: 5444cae03b63345a21475b63831dedf4a7430f784f33a4d3d3233daaad2a3a75
=======
        - initial_symbol_table: 04c8ca9ee82ccd5cdf03ba673d76f6b41c9acbde675599660bc340ebe3a51973
          type_checked_symbol_table: 0514a9e6b341ba949def0f99f2fbd96999b10ccc03413f4b2568e880e580aca7
          unrolled_symbol_table: 0514a9e6b341ba949def0f99f2fbd96999b10ccc03413f4b2568e880e580aca7
          initial_ast: f6df6e7a966f6aadbc5b9dc9ca244860d1e9a38881ebda23752083c958bab5fe
          unrolled_ast: f6df6e7a966f6aadbc5b9dc9ca244860d1e9a38881ebda23752083c958bab5fe
          ssa_ast: 2b5781c97383ace27f273a736ce47ed0949c9f8326ae14fd7c2960799a7c6e0e
          flattened_ast: 7cdc511eb9e9bc9aa793a5ab8d7ec5b8876c5b8d48abe8258ccaea38d82d778e
          destructured_ast: 7a8e476aee15a4dd725fdaca9d2393f1f6b25649a3beda011a4c6a03d4fc9240
          inlined_ast: 7a8e476aee15a4dd725fdaca9d2393f1f6b25649a3beda011a4c6a03d4fc9240
          dce_ast: 7a8e476aee15a4dd725fdaca9d2393f1f6b25649a3beda011a4c6a03d4fc9240
>>>>>>> 1d9197f4
          bytecode: 4c7bc1ae9e77f79475afa9f5201eefc0fe85291af17b3d746bd69336e42101a1
          errors: ""
          warnings: ""<|MERGE_RESOLUTION|>--- conflicted
+++ resolved
@@ -3,29 +3,16 @@
 expectation: Pass
 outputs:
   - - compile:
-<<<<<<< HEAD
-        - initial_symbol_table: fe29069cb295e73524bfff0efbfe41a086a1ff5420e746dc23314b1deb5550c7
-          type_checked_symbol_table: 5d05dd000acd210f3e9fea4fe4dbd1227f2c74c11dd0bb339367fc6ffc6f7c87
-          unrolled_symbol_table: 5d05dd000acd210f3e9fea4fe4dbd1227f2c74c11dd0bb339367fc6ffc6f7c87
-          initial_ast: ca5e3682f1d7a66dd442b08c89611a830eec1413530dc4f28bab4faaad0ff1be
-          unrolled_ast: ca5e3682f1d7a66dd442b08c89611a830eec1413530dc4f28bab4faaad0ff1be
-          ssa_ast: 70c373b2fe8d5addf206cbc04619a5122d5a3645004e881f51ccb90fadafee39
-          flattened_ast: fa90177509edbca4aea457b83b62b4f892b6748f5a701bd3cb302bab9d4e36c9
-          destructured_ast: 5444cae03b63345a21475b63831dedf4a7430f784f33a4d3d3233daaad2a3a75
-          inlined_ast: 5444cae03b63345a21475b63831dedf4a7430f784f33a4d3d3233daaad2a3a75
-          dce_ast: 5444cae03b63345a21475b63831dedf4a7430f784f33a4d3d3233daaad2a3a75
-=======
-        - initial_symbol_table: 04c8ca9ee82ccd5cdf03ba673d76f6b41c9acbde675599660bc340ebe3a51973
-          type_checked_symbol_table: 0514a9e6b341ba949def0f99f2fbd96999b10ccc03413f4b2568e880e580aca7
-          unrolled_symbol_table: 0514a9e6b341ba949def0f99f2fbd96999b10ccc03413f4b2568e880e580aca7
-          initial_ast: f6df6e7a966f6aadbc5b9dc9ca244860d1e9a38881ebda23752083c958bab5fe
-          unrolled_ast: f6df6e7a966f6aadbc5b9dc9ca244860d1e9a38881ebda23752083c958bab5fe
-          ssa_ast: 2b5781c97383ace27f273a736ce47ed0949c9f8326ae14fd7c2960799a7c6e0e
-          flattened_ast: 7cdc511eb9e9bc9aa793a5ab8d7ec5b8876c5b8d48abe8258ccaea38d82d778e
-          destructured_ast: 7a8e476aee15a4dd725fdaca9d2393f1f6b25649a3beda011a4c6a03d4fc9240
-          inlined_ast: 7a8e476aee15a4dd725fdaca9d2393f1f6b25649a3beda011a4c6a03d4fc9240
-          dce_ast: 7a8e476aee15a4dd725fdaca9d2393f1f6b25649a3beda011a4c6a03d4fc9240
->>>>>>> 1d9197f4
+        - initial_symbol_table: 6f4c9f96c16df23aea5368162160fd3c931c128c3afe6b8c02097da023c54f08
+          type_checked_symbol_table: 3c2d1d87cae87c1be63cf801726eefb7d5e887949faedb3e46987d6c57105aa9
+          unrolled_symbol_table: 3c2d1d87cae87c1be63cf801726eefb7d5e887949faedb3e46987d6c57105aa9
+          initial_ast: 47081d44c755a295218e7353fba55f83ab2ef20f1cec6aa5653f54e8caeeab9e
+          unrolled_ast: 47081d44c755a295218e7353fba55f83ab2ef20f1cec6aa5653f54e8caeeab9e
+          ssa_ast: 640a98b36b4c5ea20c36088b42ad7e4a93c32ba99e0112dec4ecf53eeda8ec43
+          flattened_ast: f31dbae930ab5c189ac8ca8aa76b0cbb44e1f556bd31c8f2dfd5bbba2aadd8b7
+          destructured_ast: 69fbbda8e363473ed12d870794a4faf85b6c917414a0ba5ec5df4c8125a495ef
+          inlined_ast: 69fbbda8e363473ed12d870794a4faf85b6c917414a0ba5ec5df4c8125a495ef
+          dce_ast: 69fbbda8e363473ed12d870794a4faf85b6c917414a0ba5ec5df4c8125a495ef
           bytecode: 4c7bc1ae9e77f79475afa9f5201eefc0fe85291af17b3d746bd69336e42101a1
           errors: ""
           warnings: ""
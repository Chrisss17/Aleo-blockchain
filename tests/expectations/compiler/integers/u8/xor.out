--- conflicted
+++ resolved
@@ -3,29 +3,16 @@
 expectation: Pass
 outputs:
   - - compile:
-<<<<<<< HEAD
-        - initial_symbol_table: 06c4fab8f93b5835c491188513cab24da42c5a8aa387ef9af0dd79d1929c68bc
-          type_checked_symbol_table: fa6ae58b1255c8587ca1e177d39891b553c5ba88629dbe04954555ca19e76aa7
-          unrolled_symbol_table: fa6ae58b1255c8587ca1e177d39891b553c5ba88629dbe04954555ca19e76aa7
-          initial_ast: 47e4321c8d73f5d78869d7b6e1cc0edcf45840e66b18ee0cdf92bbef54d2cd83
-          unrolled_ast: 47e4321c8d73f5d78869d7b6e1cc0edcf45840e66b18ee0cdf92bbef54d2cd83
-          ssa_ast: c6de104d6dc360e5d10a2972fd212d8e8e067a1ad582371b6a0f6787706a009c
-          flattened_ast: 0c884caac63d8973c7d4fedf183066bf65b0cec26f6cd103fa1d6b081c494b0b
-          destructured_ast: 0a31c60af807de17c490a73d9ecf14cea94b76b193143f9b8c825509d09a59fc
-          inlined_ast: 0a31c60af807de17c490a73d9ecf14cea94b76b193143f9b8c825509d09a59fc
-          dce_ast: 0a31c60af807de17c490a73d9ecf14cea94b76b193143f9b8c825509d09a59fc
-=======
-        - initial_symbol_table: e0381ce87851dd544a94296eb8e6a259bdff2182cdca3b774dc6ce195ef09347
-          type_checked_symbol_table: e763ce3f4cec5cbbaa3602b160cea5beb72831c2617b8505428cb8868b6a60c6
-          unrolled_symbol_table: e763ce3f4cec5cbbaa3602b160cea5beb72831c2617b8505428cb8868b6a60c6
-          initial_ast: 91cbc5021dd2708ccdbc05686ec85012ee8d826b274f947deeed056d79fb209f
-          unrolled_ast: 91cbc5021dd2708ccdbc05686ec85012ee8d826b274f947deeed056d79fb209f
-          ssa_ast: d725640459e5078e4a6dbf2d2f4542fe6b50e43e91716cc3921c32efc17cc5a5
-          flattened_ast: 2fd845d916c2d950f71cad4ba406054731fda1d2ae61eb4d1bde3b582c239364
-          destructured_ast: e3dcd6118f399125eaed85e61d8e0b89ec0cc2d63fe6c7eff988f4dc0b538e28
-          inlined_ast: e3dcd6118f399125eaed85e61d8e0b89ec0cc2d63fe6c7eff988f4dc0b538e28
-          dce_ast: e3dcd6118f399125eaed85e61d8e0b89ec0cc2d63fe6c7eff988f4dc0b538e28
->>>>>>> 1d9197f4
+        - initial_symbol_table: 9a7335728c9c2916ffec02c5773295c85587186351586b312a2f1fa6e9362477
+          type_checked_symbol_table: 2033ced3a0f0af84c458d4b1f3860ba90bb73b0cef7ee66e2abae2eb78a3ee96
+          unrolled_symbol_table: 2033ced3a0f0af84c458d4b1f3860ba90bb73b0cef7ee66e2abae2eb78a3ee96
+          initial_ast: 048fdc23e6dacc97e6e34d92f62a4c2737e55d2dfd780af6d50a01b6e8fd55bc
+          unrolled_ast: 048fdc23e6dacc97e6e34d92f62a4c2737e55d2dfd780af6d50a01b6e8fd55bc
+          ssa_ast: 96d4ac73b5fcbbd215ce960babbd01cc756b6eccf290f48ae34ba54c2d9e3906
+          flattened_ast: d93817a88d0ced580beafd9da4398606d565905977bcb4eea14aa43f87e8dc68
+          destructured_ast: 0a7a26f8943031e6d8642a0271ce49322aaf3365035a57641a0b351a88912e77
+          inlined_ast: 0a7a26f8943031e6d8642a0271ce49322aaf3365035a57641a0b351a88912e77
+          dce_ast: 0a7a26f8943031e6d8642a0271ce49322aaf3365035a57641a0b351a88912e77
           bytecode: a4c6a3559c050f7e666b347ea9cedd29ef60140d4bee54d145160726d4c31880
           errors: ""
           warnings: ""
--- conflicted
+++ resolved
@@ -3,29 +3,16 @@
 expectation: Pass
 outputs:
   - - compile:
-<<<<<<< HEAD
-        - initial_symbol_table: 05ec2d92254ff35ad17293f850b1280cf88490c2db146247e2cbd47caec485c0
-          type_checked_symbol_table: 2155a0e3a9c431c42c068617530e12ef44fd7c66079a40526792306c22221b3f
-          unrolled_symbol_table: 2155a0e3a9c431c42c068617530e12ef44fd7c66079a40526792306c22221b3f
-          initial_ast: 230633b71fc4f53dbca4c7e06ff487a855f7b66e7894ad6574a51d80f3a82d44
-          unrolled_ast: 230633b71fc4f53dbca4c7e06ff487a855f7b66e7894ad6574a51d80f3a82d44
-          ssa_ast: 3569171d85d166379c71c160024a87ddc5d964775bf7411a59d8d15a4a47c57c
-          flattened_ast: 494698de5935e3cbc5d7862012fd691484a5ffa2125ac84ef458b055a5cac350
-          destructured_ast: 29d8ac367807f56ec9f8d06c95a5efb4bea3716f8eda4c390fb4d51790d9f5a5
-          inlined_ast: 29d8ac367807f56ec9f8d06c95a5efb4bea3716f8eda4c390fb4d51790d9f5a5
-          dce_ast: 29d8ac367807f56ec9f8d06c95a5efb4bea3716f8eda4c390fb4d51790d9f5a5
-=======
-        - initial_symbol_table: a98f4b9fb613806e77319ec4ddde4728d6c6f4477e80a6b4928ac18b51330252
-          type_checked_symbol_table: b7ba61d3f33280063b727ffc5d1f69a3ff5ec1688d302eec3ba1a5565988829e
-          unrolled_symbol_table: b7ba61d3f33280063b727ffc5d1f69a3ff5ec1688d302eec3ba1a5565988829e
-          initial_ast: 398adb98c60e56b979eb05425b65d6765691e6551b0764c11bc8386e7d99afa7
-          unrolled_ast: 398adb98c60e56b979eb05425b65d6765691e6551b0764c11bc8386e7d99afa7
-          ssa_ast: bee3f603b4da52017c8d81351abe741e772b8ec27ae76b4d8ff568013c49c883
-          flattened_ast: f9d005fd864a97ab4d2363c1afc998ff29f4fa2ce56bbad8f27df3098a69f04f
-          destructured_ast: 43509564021483072087ceee20e95b75a2343777ac979daacbe49f03fa8108b8
-          inlined_ast: 43509564021483072087ceee20e95b75a2343777ac979daacbe49f03fa8108b8
-          dce_ast: 43509564021483072087ceee20e95b75a2343777ac979daacbe49f03fa8108b8
->>>>>>> 1d9197f4
+        - initial_symbol_table: f88925277e24e4f6b673869c481feb4d742933c80edf1c56952732a2bb411039
+          type_checked_symbol_table: a34529dcb7557634cb025c4df9ff5fc5fc6820bb8430d5135ca6ca42d0412be3
+          unrolled_symbol_table: a34529dcb7557634cb025c4df9ff5fc5fc6820bb8430d5135ca6ca42d0412be3
+          initial_ast: 5ccb98ce2533409a6733bbcfd21a5358af468694bcca3db568aeac69864ef688
+          unrolled_ast: 5ccb98ce2533409a6733bbcfd21a5358af468694bcca3db568aeac69864ef688
+          ssa_ast: d445dfdd82c5b59b35cef5fab2dce4c866de20ba6842d3a0ff80d8976401af3e
+          flattened_ast: 3d044accb3b67b38bbeb2c309efdbe30409fe00253d05f1b5746ab4d7a1d184e
+          destructured_ast: 2418682bc653703e0b3334345ef7125030779887b9efbfd962009c53bb19c430
+          inlined_ast: 2418682bc653703e0b3334345ef7125030779887b9efbfd962009c53bb19c430
+          dce_ast: 2418682bc653703e0b3334345ef7125030779887b9efbfd962009c53bb19c430
           bytecode: 115a3954fe97b0bf052859b3e2060732a5988a738e33e38fa9fc6124009a3df1
           errors: ""
           warnings: ""
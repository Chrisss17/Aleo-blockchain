--- conflicted
+++ resolved
@@ -3,29 +3,16 @@
 expectation: Pass
 outputs:
   - - compile:
-<<<<<<< HEAD
-        - initial_symbol_table: e7b21f40b9654580d8754120954678fae12ece205e429dbb7e251afea82cc6d0
-          type_checked_symbol_table: 7042b9b86f92bd849c092df43c30c5def207c6de105436986eb6ca61ef6a84f1
-          unrolled_symbol_table: 7042b9b86f92bd849c092df43c30c5def207c6de105436986eb6ca61ef6a84f1
-          initial_ast: 3f7fc2cb2571bcae5a00c807e183ee8fd7b32d91ca8d77c93f2ec69e869c8d2d
-          unrolled_ast: 3f7fc2cb2571bcae5a00c807e183ee8fd7b32d91ca8d77c93f2ec69e869c8d2d
-          ssa_ast: 22de2df1c771dfd2e135046ee010e017c774a35bc8f90f35c0ada3c17466275e
-          flattened_ast: 3049ba0393b2ad818c08336899ae039298d4a2cc11a7e7961515009fa7ec174f
-          destructured_ast: 909a4380991e90f6d16383fc9f8646526cdafb25221381407ad43b23c376971a
-          inlined_ast: 909a4380991e90f6d16383fc9f8646526cdafb25221381407ad43b23c376971a
-          dce_ast: 909a4380991e90f6d16383fc9f8646526cdafb25221381407ad43b23c376971a
-=======
-        - initial_symbol_table: b269e4ae60fe173a3592337b74c9f91c3cc7e741faf8dedf9f75b90be71c36e1
-          type_checked_symbol_table: 6293d90709fcc1b9b683b7556f1fc98d44383eba1b93b4a4a7d98e6b6831c030
-          unrolled_symbol_table: 6293d90709fcc1b9b683b7556f1fc98d44383eba1b93b4a4a7d98e6b6831c030
-          initial_ast: 0a6fbeb2b743832c6af28309178e6a8b3744ca969921a470218e6f308e1ceb92
-          unrolled_ast: 0a6fbeb2b743832c6af28309178e6a8b3744ca969921a470218e6f308e1ceb92
-          ssa_ast: cabb8b67489120730dcf259afa8854510f8fc4dd9b553a147a53b8c37cc66990
-          flattened_ast: 75f2d22f2cb0a7e15e7d1f1afe1caa4ecd04c6e49dff8cad5bdb3ba510bb39f0
-          destructured_ast: 844c5951dbb64839a6f5951599a5f32684bae6ad81f1211413ad96a965d07667
-          inlined_ast: 844c5951dbb64839a6f5951599a5f32684bae6ad81f1211413ad96a965d07667
-          dce_ast: 844c5951dbb64839a6f5951599a5f32684bae6ad81f1211413ad96a965d07667
->>>>>>> 1d9197f4
+        - initial_symbol_table: 5df2ffe594181b9cc0903c90708400e008e6b311701d2436476b779ba61c1d23
+          type_checked_symbol_table: 458c03a73ef827a1e9430685e8ffd7bce7606cce8e984d1eb5d4ed7a0510850d
+          unrolled_symbol_table: 458c03a73ef827a1e9430685e8ffd7bce7606cce8e984d1eb5d4ed7a0510850d
+          initial_ast: 9d60d2c086520f8391b0c7374d30cd11cc30acd9a2a49f35bf52e89c4be0674d
+          unrolled_ast: 9d60d2c086520f8391b0c7374d30cd11cc30acd9a2a49f35bf52e89c4be0674d
+          ssa_ast: cf36eb27361ccc7f9d18f6feb1f43a2cb3011a32f016663bbb8efd501781cef5
+          flattened_ast: d40b7e818e541c629e462b845fabd0505036172f082c2787794b7d25c16e57c5
+          destructured_ast: 8d726ce0ff0543d808751f23cd0ace00df543021fb1a76286f8d062c52a57cc7
+          inlined_ast: 8d726ce0ff0543d808751f23cd0ace00df543021fb1a76286f8d062c52a57cc7
+          dce_ast: 8d726ce0ff0543d808751f23cd0ace00df543021fb1a76286f8d062c52a57cc7
           bytecode: 898a6a5cc452219a2c31f1cc7f0c73c6eea23a72d4d331e013cfb866167467e2
           errors: ""
           warnings: ""
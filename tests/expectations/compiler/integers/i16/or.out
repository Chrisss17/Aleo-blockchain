---
namespace: Compile
expectation: Pass
outputs:
  - - compile:
<<<<<<< HEAD
        - initial_symbol_table: b681f966c95a87258b38318a68e491f61746a959d82cbdc756fbb31e47f82bba
          type_checked_symbol_table: 620611494d5cb34b734668716dec8e842f0c85b0f79a514c8dda59982328a89e
          unrolled_symbol_table: 620611494d5cb34b734668716dec8e842f0c85b0f79a514c8dda59982328a89e
          initial_ast: d29cfa2ac9096eca4267f78d2660dfa47a5f827a0f2385c32e9ba74964f4e46d
          unrolled_ast: d29cfa2ac9096eca4267f78d2660dfa47a5f827a0f2385c32e9ba74964f4e46d
          ssa_ast: c8298a4387b1b5a3770267ae170962dc1d8a0536903bb288e0a45f256030c7d0
          flattened_ast: 6fcbc7082d9b19ebef092124fa3bef1db20835f7070ea67d0ef8af8b01bc0e3d
          destructured_ast: 08cc460024261519aed687ddb5a4ca251d7087be5fc55b11546cf9204afd52c7
          inlined_ast: 08cc460024261519aed687ddb5a4ca251d7087be5fc55b11546cf9204afd52c7
          dce_ast: 08cc460024261519aed687ddb5a4ca251d7087be5fc55b11546cf9204afd52c7
=======
        - initial_symbol_table: e757a62763272d24f7a767a8a8e274c922b19a56632711cf86c301729d8aa1e3
          type_checked_symbol_table: baa75b8f93cfc23a112489143d04816bce5c3dd8039305cc153a2695eccccded
          unrolled_symbol_table: baa75b8f93cfc23a112489143d04816bce5c3dd8039305cc153a2695eccccded
          initial_ast: 47677199bd6a9e96ea1dac31225a98c8f120de667e54b0a1318bc233fb5f9a39
          unrolled_ast: 47677199bd6a9e96ea1dac31225a98c8f120de667e54b0a1318bc233fb5f9a39
          ssa_ast: 668a4cbee14bfdf715220169ffbbd67bcbbc5f89e8bd26aae76a509e18a20e84
          flattened_ast: 0014db76db86be760c0a81de05b4c0ba180263b8f2e37b8b6a7fcc181e62b961
          destructured_ast: be16e3c836d4080f5d4b9dac3f09f4bbeacafeeb95fcab02202bf6e639ea0be5
          inlined_ast: be16e3c836d4080f5d4b9dac3f09f4bbeacafeeb95fcab02202bf6e639ea0be5
          dce_ast: be16e3c836d4080f5d4b9dac3f09f4bbeacafeeb95fcab02202bf6e639ea0be5
>>>>>>> 1d9197f4
          bytecode: ce2896db5a90c1bfd62a00f9b8721cc2285e1ef077a8e225e2748bb33742564b
          errors: ""
          warnings: ""<|MERGE_RESOLUTION|>--- conflicted
+++ resolved
@@ -3,29 +3,16 @@
 expectation: Pass
 outputs:
   - - compile:
-<<<<<<< HEAD
-        - initial_symbol_table: b681f966c95a87258b38318a68e491f61746a959d82cbdc756fbb31e47f82bba
-          type_checked_symbol_table: 620611494d5cb34b734668716dec8e842f0c85b0f79a514c8dda59982328a89e
-          unrolled_symbol_table: 620611494d5cb34b734668716dec8e842f0c85b0f79a514c8dda59982328a89e
-          initial_ast: d29cfa2ac9096eca4267f78d2660dfa47a5f827a0f2385c32e9ba74964f4e46d
-          unrolled_ast: d29cfa2ac9096eca4267f78d2660dfa47a5f827a0f2385c32e9ba74964f4e46d
-          ssa_ast: c8298a4387b1b5a3770267ae170962dc1d8a0536903bb288e0a45f256030c7d0
-          flattened_ast: 6fcbc7082d9b19ebef092124fa3bef1db20835f7070ea67d0ef8af8b01bc0e3d
-          destructured_ast: 08cc460024261519aed687ddb5a4ca251d7087be5fc55b11546cf9204afd52c7
-          inlined_ast: 08cc460024261519aed687ddb5a4ca251d7087be5fc55b11546cf9204afd52c7
-          dce_ast: 08cc460024261519aed687ddb5a4ca251d7087be5fc55b11546cf9204afd52c7
-=======
-        - initial_symbol_table: e757a62763272d24f7a767a8a8e274c922b19a56632711cf86c301729d8aa1e3
-          type_checked_symbol_table: baa75b8f93cfc23a112489143d04816bce5c3dd8039305cc153a2695eccccded
-          unrolled_symbol_table: baa75b8f93cfc23a112489143d04816bce5c3dd8039305cc153a2695eccccded
-          initial_ast: 47677199bd6a9e96ea1dac31225a98c8f120de667e54b0a1318bc233fb5f9a39
-          unrolled_ast: 47677199bd6a9e96ea1dac31225a98c8f120de667e54b0a1318bc233fb5f9a39
-          ssa_ast: 668a4cbee14bfdf715220169ffbbd67bcbbc5f89e8bd26aae76a509e18a20e84
-          flattened_ast: 0014db76db86be760c0a81de05b4c0ba180263b8f2e37b8b6a7fcc181e62b961
-          destructured_ast: be16e3c836d4080f5d4b9dac3f09f4bbeacafeeb95fcab02202bf6e639ea0be5
-          inlined_ast: be16e3c836d4080f5d4b9dac3f09f4bbeacafeeb95fcab02202bf6e639ea0be5
-          dce_ast: be16e3c836d4080f5d4b9dac3f09f4bbeacafeeb95fcab02202bf6e639ea0be5
->>>>>>> 1d9197f4
+        - initial_symbol_table: e9e2bc945e5933b1790da2bce31724ec2e3587715c6dc34c540ffb046b3b297d
+          type_checked_symbol_table: 28e164b8f42f236e120517dee666d13e33e5f10ccc491e1d344111539af7c5f0
+          unrolled_symbol_table: 28e164b8f42f236e120517dee666d13e33e5f10ccc491e1d344111539af7c5f0
+          initial_ast: 84e2f08a54da3a6615a5a28000a9652a721a3d87b715807d3bd00d803848654b
+          unrolled_ast: 84e2f08a54da3a6615a5a28000a9652a721a3d87b715807d3bd00d803848654b
+          ssa_ast: 4a319970e8c0bed5a417837135e53cc73257083dc4dc579f6cb8663b23f7fa31
+          flattened_ast: d589d1dd8ac18541bbb00050f30777aac25cb7be05826e28849b73256f246887
+          destructured_ast: 951f410ca1c91e60731c9e12de2a744e9bef1f2b2004f7d71cb238bcf274fa93
+          inlined_ast: 951f410ca1c91e60731c9e12de2a744e9bef1f2b2004f7d71cb238bcf274fa93
+          dce_ast: 951f410ca1c91e60731c9e12de2a744e9bef1f2b2004f7d71cb238bcf274fa93
           bytecode: ce2896db5a90c1bfd62a00f9b8721cc2285e1ef077a8e225e2748bb33742564b
           errors: ""
           warnings: ""
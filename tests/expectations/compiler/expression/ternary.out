--- conflicted
+++ resolved
@@ -3,29 +3,16 @@
 expectation: Pass
 outputs:
   - - compile:
-<<<<<<< HEAD
-        - initial_symbol_table: 12bc425c94e0b64cd27369b8ac05d98a7fa131d4c817d10786e8a964cb80fb0d
-          type_checked_symbol_table: 75a0827a21f18bdc89507ad4311cb8a8d91a8327aaad8f3dbfabd97f7c338d01
-          unrolled_symbol_table: 75a0827a21f18bdc89507ad4311cb8a8d91a8327aaad8f3dbfabd97f7c338d01
-          initial_ast: 7fa91c3cdc044bf0db2c1b95ab49db858fb8668db568f95de03a08e588fc72af
-          unrolled_ast: 7fa91c3cdc044bf0db2c1b95ab49db858fb8668db568f95de03a08e588fc72af
-          ssa_ast: dd941f1e48489377767eaf525d8eef34e60d7b8f84567175857491e031c98297
-          flattened_ast: 79fdff1ca88adf82f4862445e7d7d7d0f7a2c176127a85d242147255ebd990b2
-          destructured_ast: 37fd17c4edb98c6f6647796eaae531b3b0a4150252465b199c7fd78fafd0aac8
-          inlined_ast: 37fd17c4edb98c6f6647796eaae531b3b0a4150252465b199c7fd78fafd0aac8
-          dce_ast: 37fd17c4edb98c6f6647796eaae531b3b0a4150252465b199c7fd78fafd0aac8
-=======
-        - initial_symbol_table: 9cc0d9d77f600cceebaa2dfdf84158efe9d05800b34cc8f550f2d787db5c41e7
-          type_checked_symbol_table: 39522cddc636e05f73d499802bd1a6e9e52682b6e52c2efc964b03860c01b2ad
-          unrolled_symbol_table: 39522cddc636e05f73d499802bd1a6e9e52682b6e52c2efc964b03860c01b2ad
-          initial_ast: 888e830d98958684f3107fa82b355536f0f630236f0284b578036fdc6a69ded4
-          unrolled_ast: 888e830d98958684f3107fa82b355536f0f630236f0284b578036fdc6a69ded4
-          ssa_ast: 883e7d200fcca1aa9e87f0cfac8b915935736f828282269d3787214b88eece67
-          flattened_ast: e09cf8ab9fa9911b7f8b028370ca57086ee2fec90ed7e7196755689e05533855
-          destructured_ast: b209ab1d02bb6c6db28b036a4604fb5f042b912d14998947cc83557733eae51a
-          inlined_ast: b209ab1d02bb6c6db28b036a4604fb5f042b912d14998947cc83557733eae51a
-          dce_ast: b209ab1d02bb6c6db28b036a4604fb5f042b912d14998947cc83557733eae51a
->>>>>>> 1d9197f4
+        - initial_symbol_table: d6ebbdbb0ac55a0338ca71cab7bdbd5fddd4782965afba8dd6ed0e631ada84d1
+          type_checked_symbol_table: 4e3cf3d38f23ca67542003bb4985603b64c43b358f5cc0a067a1f8ba8fa7703a
+          unrolled_symbol_table: 4e3cf3d38f23ca67542003bb4985603b64c43b358f5cc0a067a1f8ba8fa7703a
+          initial_ast: b48a2050069f5e13014983f5b5b648f528e9478da91c008912364faff53090ce
+          unrolled_ast: b48a2050069f5e13014983f5b5b648f528e9478da91c008912364faff53090ce
+          ssa_ast: 797dccb7d8f7d42268a907c930af0ab54d87b26df3627656c4685191486d8e5f
+          flattened_ast: 523b26f743f704636b3cdab1693c82012419e05a87ff3a7319302f06ba08c365
+          destructured_ast: a8f7c9cef239326de6534ac8c67886fe4e687d91141c81a874e374ca9766b424
+          inlined_ast: a8f7c9cef239326de6534ac8c67886fe4e687d91141c81a874e374ca9766b424
+          dce_ast: a8f7c9cef239326de6534ac8c67886fe4e687d91141c81a874e374ca9766b424
           bytecode: 11706f359e35f6269b2f879e483f2e1dc1df99c710fc8476dfb1e3c6115d8268
           errors: ""
           warnings: ""
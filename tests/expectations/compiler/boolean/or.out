---
namespace: Compile
expectation: Pass
outputs:
  - - compile:
<<<<<<< HEAD
        - initial_symbol_table: bd10063c57991ab406a4d0ed78569254ff3296c4e22dec59f23b5f5683698704
          type_checked_symbol_table: ebd01f7299929e2253c4f53ad0ae2f0f4b14cf1bc3e4087b59ba2c67c4f78b40
          unrolled_symbol_table: ebd01f7299929e2253c4f53ad0ae2f0f4b14cf1bc3e4087b59ba2c67c4f78b40
          initial_ast: 8289a856e0dd13b4b6d559b8640827fced50219833fe76b3892eb8974e1aa0db
          unrolled_ast: 8289a856e0dd13b4b6d559b8640827fced50219833fe76b3892eb8974e1aa0db
          ssa_ast: aead09e24ea21c7a93f2b0cce2a81dff5d2622280a77fac258b070d7b369eef2
          flattened_ast: 94fd586fed2536fa9a5b93b637fe7b84da4b1086d279ff093d06c84626ea310c
          destructured_ast: 7d71ea026bfda2662006a42d7269ba2342f7388c0275bf1e31ab26ee9455d937
          inlined_ast: 7d71ea026bfda2662006a42d7269ba2342f7388c0275bf1e31ab26ee9455d937
          dce_ast: 7d71ea026bfda2662006a42d7269ba2342f7388c0275bf1e31ab26ee9455d937
=======
        - initial_symbol_table: d8dbb67a15c1b2741ed787ddd2794f07da0e810bc3af3c5cfaa7abb0fcfe468b
          type_checked_symbol_table: 104d9cdd2fd08d7f6ef5cf1725840e419246586c076240dc803e8ebcbbc7d257
          unrolled_symbol_table: 104d9cdd2fd08d7f6ef5cf1725840e419246586c076240dc803e8ebcbbc7d257
          initial_ast: 4cc933c5315707ee16b1a9774eb85a3100d1d64b309b98007be5c49e5ff0d854
          unrolled_ast: 4cc933c5315707ee16b1a9774eb85a3100d1d64b309b98007be5c49e5ff0d854
          ssa_ast: 2c7c77dee1833a33d93b874977de2b03fecac0593183fad787e0b9cad670de8a
          flattened_ast: 1f890a2a36f91f7b1119f01394a7e1aa7b98bb7eceaa235c56db52a4168440e7
          destructured_ast: 60f0f2e32652c9f400ff70ce870d4a7f7f38ae827ecbe2b0365b95438c5c45d4
          inlined_ast: 60f0f2e32652c9f400ff70ce870d4a7f7f38ae827ecbe2b0365b95438c5c45d4
          dce_ast: 60f0f2e32652c9f400ff70ce870d4a7f7f38ae827ecbe2b0365b95438c5c45d4
>>>>>>> 1d9197f4
          bytecode: c3a0c03f4324a6dd6baea42e664ffad91868714739e03525dcbc968582007ceb
          errors: ""
          warnings: ""<|MERGE_RESOLUTION|>--- conflicted
+++ resolved
@@ -3,29 +3,16 @@
 expectation: Pass
 outputs:
   - - compile:
-<<<<<<< HEAD
-        - initial_symbol_table: bd10063c57991ab406a4d0ed78569254ff3296c4e22dec59f23b5f5683698704
-          type_checked_symbol_table: ebd01f7299929e2253c4f53ad0ae2f0f4b14cf1bc3e4087b59ba2c67c4f78b40
-          unrolled_symbol_table: ebd01f7299929e2253c4f53ad0ae2f0f4b14cf1bc3e4087b59ba2c67c4f78b40
-          initial_ast: 8289a856e0dd13b4b6d559b8640827fced50219833fe76b3892eb8974e1aa0db
-          unrolled_ast: 8289a856e0dd13b4b6d559b8640827fced50219833fe76b3892eb8974e1aa0db
-          ssa_ast: aead09e24ea21c7a93f2b0cce2a81dff5d2622280a77fac258b070d7b369eef2
-          flattened_ast: 94fd586fed2536fa9a5b93b637fe7b84da4b1086d279ff093d06c84626ea310c
-          destructured_ast: 7d71ea026bfda2662006a42d7269ba2342f7388c0275bf1e31ab26ee9455d937
-          inlined_ast: 7d71ea026bfda2662006a42d7269ba2342f7388c0275bf1e31ab26ee9455d937
-          dce_ast: 7d71ea026bfda2662006a42d7269ba2342f7388c0275bf1e31ab26ee9455d937
-=======
-        - initial_symbol_table: d8dbb67a15c1b2741ed787ddd2794f07da0e810bc3af3c5cfaa7abb0fcfe468b
-          type_checked_symbol_table: 104d9cdd2fd08d7f6ef5cf1725840e419246586c076240dc803e8ebcbbc7d257
-          unrolled_symbol_table: 104d9cdd2fd08d7f6ef5cf1725840e419246586c076240dc803e8ebcbbc7d257
-          initial_ast: 4cc933c5315707ee16b1a9774eb85a3100d1d64b309b98007be5c49e5ff0d854
-          unrolled_ast: 4cc933c5315707ee16b1a9774eb85a3100d1d64b309b98007be5c49e5ff0d854
-          ssa_ast: 2c7c77dee1833a33d93b874977de2b03fecac0593183fad787e0b9cad670de8a
-          flattened_ast: 1f890a2a36f91f7b1119f01394a7e1aa7b98bb7eceaa235c56db52a4168440e7
-          destructured_ast: 60f0f2e32652c9f400ff70ce870d4a7f7f38ae827ecbe2b0365b95438c5c45d4
-          inlined_ast: 60f0f2e32652c9f400ff70ce870d4a7f7f38ae827ecbe2b0365b95438c5c45d4
-          dce_ast: 60f0f2e32652c9f400ff70ce870d4a7f7f38ae827ecbe2b0365b95438c5c45d4
->>>>>>> 1d9197f4
+        - initial_symbol_table: 1b5c611464ecf9e3bdafa92a46c5b9d7ff2f75b57aba7e90eced6f363fb580a1
+          type_checked_symbol_table: 29a17f191dd193447c1182ec08351227f100183d7fbe41bdf4b113e0f304e33e
+          unrolled_symbol_table: 29a17f191dd193447c1182ec08351227f100183d7fbe41bdf4b113e0f304e33e
+          initial_ast: a7a40fd49b89c3e4b8b427a81384d52bee87a6de9be4d323faaf6c56c201f05b
+          unrolled_ast: a7a40fd49b89c3e4b8b427a81384d52bee87a6de9be4d323faaf6c56c201f05b
+          ssa_ast: b4e000a08d956d72c31cdc7e4d41be3a0c7be7c174a625f4c59f8d0422834291
+          flattened_ast: 46355d55070db6206d101b33c93a643a7fae8efe6501b8d2062ec22866e01f10
+          destructured_ast: 920af3171d61da86d9ae1803e344bfbf48c0273f449de1c4db1dcbaf5f2cef75
+          inlined_ast: 920af3171d61da86d9ae1803e344bfbf48c0273f449de1c4db1dcbaf5f2cef75
+          dce_ast: 920af3171d61da86d9ae1803e344bfbf48c0273f449de1c4db1dcbaf5f2cef75
           bytecode: c3a0c03f4324a6dd6baea42e664ffad91868714739e03525dcbc968582007ceb
           errors: ""
           warnings: ""
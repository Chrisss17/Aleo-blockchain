--- conflicted
+++ resolved
@@ -3,56 +3,30 @@
 expectation: Pass
 outputs:
   - - compile:
-<<<<<<< HEAD
-        - initial_symbol_table: c00ea1694c262b10d8a3fe2b8eac206339b2eb284faa2ab239345bbf085a84e2
-          type_checked_symbol_table: 02c2f1436e528eacd4cd0a1b5931241ad718e8598cbe38650c2177fd5f2fc076
-          unrolled_symbol_table: 02c2f1436e528eacd4cd0a1b5931241ad718e8598cbe38650c2177fd5f2fc076
-          initial_ast: cdd2b965bc15658db2d4389823dc4b5e59c078c6cc91dfe3652ef4bd743f21d0
-          unrolled_ast: cdd2b965bc15658db2d4389823dc4b5e59c078c6cc91dfe3652ef4bd743f21d0
-          ssa_ast: 8ff3d7625f1d0a70792bbd3fbc440412b4dc223f72806d27c19815b8464088df
-          flattened_ast: 0d77a48506a93750349415b9acf92ca1117b40a3c880a6eb3fcc98917d224bea
-          destructured_ast: 037d9a569f647e7a9752d25b111d78deb03961bb58bca4bb8c66ed644d030efb
-          inlined_ast: 037d9a569f647e7a9752d25b111d78deb03961bb58bca4bb8c66ed644d030efb
-          dce_ast: 74f961fb8d468bab9932e4572deb9e7ca2a2b272b7dd87136552d82674831e92
-=======
-        - initial_symbol_table: 732c2e2604e8291f016aba39e66778aac09094b0981d39bc36691463f5847afe
-          type_checked_symbol_table: a6a67b7617d5e9cec50f82dcf3b0dd88d203e78e207ff664cc89eda830d55afb
-          unrolled_symbol_table: a6a67b7617d5e9cec50f82dcf3b0dd88d203e78e207ff664cc89eda830d55afb
-          initial_ast: 9bd741993d0b9c7967ee407ce3d4fb02763e4f8c89cb37031c3b0109a45efd0b
-          unrolled_ast: 9bd741993d0b9c7967ee407ce3d4fb02763e4f8c89cb37031c3b0109a45efd0b
-          ssa_ast: 67973fe15e0321a9a7753d28633e7e4dbb219ffff719bac0adbf0466ffc540ac
-          flattened_ast: df9b4503d213bc20a40e607cea2411fa17085adaf37957f2e0e015e16b27738c
-          destructured_ast: 63d1e7b0b8f477a81e4d3fa900706d38e0bc029e00e39684e53bdca4254eb130
-          inlined_ast: 63d1e7b0b8f477a81e4d3fa900706d38e0bc029e00e39684e53bdca4254eb130
-          dce_ast: 0d1d201dd16e100f0ba649b24c2d1689742d4b9bb5735a4ef53fcc8d35a7a2f7
->>>>>>> 1d9197f4
+        - initial_symbol_table: 9e57e65210ef32910c6d8f0fe0400f29ad320300aab89f780458722694f6f862
+          type_checked_symbol_table: fdd69bb74cee526091393b6a1983534172224b2b571a881d4376f251b7cf7b4e
+          unrolled_symbol_table: fdd69bb74cee526091393b6a1983534172224b2b571a881d4376f251b7cf7b4e
+          initial_ast: 47182c12d4f7003819d71a9e7e352077b302b73e11037a316f0a141fbe4b9b12
+          unrolled_ast: 47182c12d4f7003819d71a9e7e352077b302b73e11037a316f0a141fbe4b9b12
+          ssa_ast: 245399f8485816f9687ebe4a758067ee86c38c65772e11c7e952e3efba46c45c
+          flattened_ast: 2232619159d67acd8b4e9f3702f7e3cf22e8ff1a0fa273266e44b364d6c6368c
+          destructured_ast: 2b267276db454bc936d77e9ca33e71552526f9385cc0425ed4a95d0841678f36
+          inlined_ast: 2b267276db454bc936d77e9ca33e71552526f9385cc0425ed4a95d0841678f36
+          dce_ast: 5ef71433c86b9239f85c149cc4788e60ce2274ba3829c5d8c5d1789e2fc76655
           bytecode: 34ea2316698e1b32c9a8cecafbc7ec613d38e33d39bc50b517a10f255e9c8a03
           errors: ""
           warnings: ""
     - compile:
-<<<<<<< HEAD
-        - initial_symbol_table: 68aea401c28a5ccbb48e0ca38e87aa4180c6cd3c9863d81cb9607d41dfb8c5cc
-          type_checked_symbol_table: 97c211b439657503cbc6d4aa64b0cc5ecf35c971496bfa37b11920738ac7c66e
-          unrolled_symbol_table: 97c211b439657503cbc6d4aa64b0cc5ecf35c971496bfa37b11920738ac7c66e
-          initial_ast: 548489877d5ecfa14d4048886991bde30ce3e28d8acef90db971b386a81a6565
-          unrolled_ast: 548489877d5ecfa14d4048886991bde30ce3e28d8acef90db971b386a81a6565
-          ssa_ast: 717c7a837cd4c808ffa9e8fc6153aeb459bc25f72a658580b33973efa7f0fe1f
-          flattened_ast: 5e17a40aaadec5eb7b6e00153c530dc34dc99ea153789eee5b4cb28fc4282d49
-          destructured_ast: a6b635bc3d004b069c2b6f3207b65e49787976034d6d5b0e47b26141441579d1
-          inlined_ast: a6b635bc3d004b069c2b6f3207b65e49787976034d6d5b0e47b26141441579d1
-          dce_ast: a6b635bc3d004b069c2b6f3207b65e49787976034d6d5b0e47b26141441579d1
-=======
-        - initial_symbol_table: 6fdbec0479fa1733e715cd29bf3da11612de6ade4829d34f938d5c4badf48b2b
-          type_checked_symbol_table: 310eab4ec417e0b2fd253136df3fe7fbaf775d6a484a7c3792d2762bb074e1a2
-          unrolled_symbol_table: 310eab4ec417e0b2fd253136df3fe7fbaf775d6a484a7c3792d2762bb074e1a2
-          initial_ast: f65373b43226c6936c78b933c1e3bb7c0637f7a241e64e315781e6c950d12709
-          unrolled_ast: f65373b43226c6936c78b933c1e3bb7c0637f7a241e64e315781e6c950d12709
-          ssa_ast: 0bd22d66ff50a78232a23a566ce03ddf40bbfa81ddd8acf07553e02911585025
-          flattened_ast: 7dfe79917c89edad95a4596593ecb5e1928e3b6f3114b9d94bdb16c4c637d5a7
-          destructured_ast: bbff4a261174a1bc5e931b54320e185212b566f49166cfa6a640211c96644d66
-          inlined_ast: bbff4a261174a1bc5e931b54320e185212b566f49166cfa6a640211c96644d66
-          dce_ast: bbff4a261174a1bc5e931b54320e185212b566f49166cfa6a640211c96644d66
->>>>>>> 1d9197f4
+        - initial_symbol_table: 2645407f9ede04b353e82835d65996cf912fd1e8634a61f461d457a92305b9ce
+          type_checked_symbol_table: 4e9ce7072216712da8f565266c66371443d6761ea10f891042d97b457145b669
+          unrolled_symbol_table: 4e9ce7072216712da8f565266c66371443d6761ea10f891042d97b457145b669
+          initial_ast: ae96cef2402ff3fac80cc3363313fbdff221e2bfbf5ce30655bc1985be92210b
+          unrolled_ast: ae96cef2402ff3fac80cc3363313fbdff221e2bfbf5ce30655bc1985be92210b
+          ssa_ast: 70025d49470fabc8804bb98b54ae1d0d0d5d5943fc9d3e6e76b708f346aef7c1
+          flattened_ast: 395bdc5addd81eae1ea0d91de9ac45eb986d54ffb06c15e6952db4c7520934ea
+          destructured_ast: 91305422c1b671fe401d055c75726616c6990af52acd323f8a9a867043c46e8b
+          inlined_ast: 91305422c1b671fe401d055c75726616c6990af52acd323f8a9a867043c46e8b
+          dce_ast: 91305422c1b671fe401d055c75726616c6990af52acd323f8a9a867043c46e8b
           bytecode: b42d3c958c08364d974824a28437565b32bce03a6dc86c38a03cfe741cac6995
           errors: ""
           warnings: ""
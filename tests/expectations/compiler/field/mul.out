--- conflicted
+++ resolved
@@ -3,29 +3,16 @@
 expectation: Pass
 outputs:
   - - compile:
-<<<<<<< HEAD
-        - initial_symbol_table: 781e98a425e5a4cccdfa0cf282b9fa61aab03fabd2dce93473005944a59497ac
-          type_checked_symbol_table: 3289d570e78479443be89cada79ae9adad222f4f63835001c8de724b3e03b73d
-          unrolled_symbol_table: 3289d570e78479443be89cada79ae9adad222f4f63835001c8de724b3e03b73d
-          initial_ast: 55e0b36aa6fa9c5335f9eda27974207462d1a89b1bd0c177b307d17abd826a3c
-          unrolled_ast: 55e0b36aa6fa9c5335f9eda27974207462d1a89b1bd0c177b307d17abd826a3c
-          ssa_ast: 4b4bb625d79a705f409b11216f65ee79216c55632a2f0c1627dc0556752d5885
-          flattened_ast: f460c65a978971ad5ed81348faedd632b625e5befd1b0ee946e443a07f96eab9
-          destructured_ast: d87723956b45cce4d58f35b8e0eb9dce058d55c8d359a5234f7eee509abdf760
-          inlined_ast: d87723956b45cce4d58f35b8e0eb9dce058d55c8d359a5234f7eee509abdf760
-          dce_ast: d87723956b45cce4d58f35b8e0eb9dce058d55c8d359a5234f7eee509abdf760
-=======
-        - initial_symbol_table: bc854f3a1de7f58d812d13c5ab1b977ee9b36c4ef8627db0a50304eca4e8cf0c
-          type_checked_symbol_table: 0da888032978a6eac50251afded37e8c88eebf87c204310fcf7297c0d01b3e4f
-          unrolled_symbol_table: 0da888032978a6eac50251afded37e8c88eebf87c204310fcf7297c0d01b3e4f
-          initial_ast: 5917697de0dabd296b5161c95629663c94f460fdc774edbd2a2eea5da0546c94
-          unrolled_ast: 5917697de0dabd296b5161c95629663c94f460fdc774edbd2a2eea5da0546c94
-          ssa_ast: 5c4828bfcdeeac6185cbd18fbbc37f80fdaa1973d17c793bb72f12f15e05912f
-          flattened_ast: 213f01dc544741c4c3b7498ed27dbd436b94b77531b5b89c06232be3bbd01eba
-          destructured_ast: 4e7ff426b88aba918c1990041a3d9f464acdc7b4f061ad56e137f4810a4ea562
-          inlined_ast: 4e7ff426b88aba918c1990041a3d9f464acdc7b4f061ad56e137f4810a4ea562
-          dce_ast: 4e7ff426b88aba918c1990041a3d9f464acdc7b4f061ad56e137f4810a4ea562
->>>>>>> 1d9197f4
+        - initial_symbol_table: 98620129b0cae3db8279fce93caa34d45de1f5391c28c6cbcb4cc03f30f2afd8
+          type_checked_symbol_table: 92edf34ecf2d3908533c31a80ea3b094fcb4009c6139c18fee15299d7b48250f
+          unrolled_symbol_table: 92edf34ecf2d3908533c31a80ea3b094fcb4009c6139c18fee15299d7b48250f
+          initial_ast: caf50a8140cc504c2e12d0c4269e489317ca1133d7acca754b60523c72703778
+          unrolled_ast: caf50a8140cc504c2e12d0c4269e489317ca1133d7acca754b60523c72703778
+          ssa_ast: 91494d683a68eb0f8cf7fbb5f1adb670d61d7e33ce5a088a9ad5a18c43a73861
+          flattened_ast: d88a15743b68503939b1592348e49f53b03cc78304f5bcc5a5807b4cad4e9178
+          destructured_ast: 48f99754bbc6fc26d450026a1570171960ac8e96a43e747de0eaabd504340c19
+          inlined_ast: 48f99754bbc6fc26d450026a1570171960ac8e96a43e747de0eaabd504340c19
+          dce_ast: 48f99754bbc6fc26d450026a1570171960ac8e96a43e747de0eaabd504340c19
           bytecode: b66977ddf8c6be2363f9c584853adf0dc546d28df9c4eb87ab94d393e9c39c59
           errors: ""
           warnings: ""
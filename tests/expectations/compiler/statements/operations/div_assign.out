--- conflicted
+++ resolved
@@ -3,29 +3,16 @@
 expectation: Pass
 outputs:
   - - compile:
-<<<<<<< HEAD
-        - initial_symbol_table: 006e094c2edf6cb4d11c6601714f88a42754035f7da4b186f1b914f5908e9316
-          type_checked_symbol_table: db5b98c786f51f96262501647110ea046b839283f8e452b24f952c092e66336f
-          unrolled_symbol_table: db5b98c786f51f96262501647110ea046b839283f8e452b24f952c092e66336f
-          initial_ast: e23510a7f5e69465ee05fc2dd736fceccd12842e17ef6a8b726f5ea14486fdfe
-          unrolled_ast: e23510a7f5e69465ee05fc2dd736fceccd12842e17ef6a8b726f5ea14486fdfe
-          ssa_ast: bcd0ca4c3fca426ebb497c0974cd90b2d2b49fefb0a68ed86b0af43d8dea99da
-          flattened_ast: db286eaaa9f80d8753d0a0dfa0d09702a08762aad39f939e3ce1203386b9d25d
-          destructured_ast: cce2aceb686d8931b6bc36580ca8fef2bc74d27a5158334989087cd36c6adb4e
-          inlined_ast: cce2aceb686d8931b6bc36580ca8fef2bc74d27a5158334989087cd36c6adb4e
-          dce_ast: cce2aceb686d8931b6bc36580ca8fef2bc74d27a5158334989087cd36c6adb4e
-=======
-        - initial_symbol_table: e02a4f7241eb5b91be7162e2ac641b81a7880b0dc97b5218b2dcc147c7ee4bd6
-          type_checked_symbol_table: 2fe272669104183bda88b71dbc3c4bc51885466948c419962707837b465053b7
-          unrolled_symbol_table: 2fe272669104183bda88b71dbc3c4bc51885466948c419962707837b465053b7
-          initial_ast: 807a140bc9ccd05fea937afa13a5692e7c355ef3e024a75ee776472858fe205a
-          unrolled_ast: 807a140bc9ccd05fea937afa13a5692e7c355ef3e024a75ee776472858fe205a
-          ssa_ast: 6b5585739b356f6a9482be943497e2521a265c995ac22b86aed2e172bbf277e0
-          flattened_ast: 8b58e2f76c7b49a4427562848d8ee5ca067aa99bb8b6b0a63fd8246a4db7c5f2
-          destructured_ast: c56b902c7a79f55d936285dc6480c2686562c9ffe7ed7692ed1bb0cab0196a5c
-          inlined_ast: c56b902c7a79f55d936285dc6480c2686562c9ffe7ed7692ed1bb0cab0196a5c
-          dce_ast: c56b902c7a79f55d936285dc6480c2686562c9ffe7ed7692ed1bb0cab0196a5c
->>>>>>> 1d9197f4
+        - initial_symbol_table: b15cc8e072ff309d5fda50dd004627788721e3e6a91300c8fa120607bdb28f55
+          type_checked_symbol_table: 67cb444b36ef53383675c7e5eeec189f58b59db699d528a9d2fe8c285e522e02
+          unrolled_symbol_table: 67cb444b36ef53383675c7e5eeec189f58b59db699d528a9d2fe8c285e522e02
+          initial_ast: c4b22438c396cf9b44c553dcc3a32a8fbb7dec0d334a80e6282bc28536d8e127
+          unrolled_ast: c4b22438c396cf9b44c553dcc3a32a8fbb7dec0d334a80e6282bc28536d8e127
+          ssa_ast: 9f9c72a9f18ded47c4ebf08d0c3688e0c757c3cc9100615ad5ed859dc9027c1b
+          flattened_ast: e64fbb5256594cd26cc6ad46039449b980dcf8da7ab87a520172aa8925f32631
+          destructured_ast: 2fccab048633b4bf945e5bd8defc6b4af820c1d77d797fbb8307cf371bcf418a
+          inlined_ast: 2fccab048633b4bf945e5bd8defc6b4af820c1d77d797fbb8307cf371bcf418a
+          dce_ast: 2fccab048633b4bf945e5bd8defc6b4af820c1d77d797fbb8307cf371bcf418a
           bytecode: 852a26ba7ae67c2f2cdf00814963c66786bd383cb645b9740b782cb07e747c41
           errors: ""
           warnings: ""
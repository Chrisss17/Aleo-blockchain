---
namespace: Compile
expectation: Pass
outputs:
  - - compile:
<<<<<<< HEAD
        - initial_symbol_table: fa54adc40c266872e64ea99f07ccfd571ef9ba58bedf6bda1d1d4a6a763ef008
          type_checked_symbol_table: 0c04c128821edf982865fd52418ed7fb8367edbbb7b5c3da843ce6c4fdb995f0
          unrolled_symbol_table: 0c04c128821edf982865fd52418ed7fb8367edbbb7b5c3da843ce6c4fdb995f0
          initial_ast: dd5c1e368920a1645ec5ba2d14e4b5bab98a3cfe704f739675dbc1b64a72e942
          unrolled_ast: dd5c1e368920a1645ec5ba2d14e4b5bab98a3cfe704f739675dbc1b64a72e942
          ssa_ast: 19c2c903d8367365b51cec7b6211c8eb388432f85034a819ad2ee74fd967735e
          flattened_ast: 3bdfc3c19ae2d2534b55f14220560272c92ee5c3cba62b97f62dff2664ec8321
          destructured_ast: fa4a69ff20b051050e7e999788ce1cda5f1d492ab754910dd9e91b1d8839513f
          inlined_ast: fa4a69ff20b051050e7e999788ce1cda5f1d492ab754910dd9e91b1d8839513f
          dce_ast: 43a5fb64a24558eec7ce6af5af09a89592a03ba5d3cf6f876cb074461a571670
=======
        - initial_symbol_table: a3101d36786c3c91739f46e0f98e63bfd0a5fa81eda94675553865e7201d39ab
          type_checked_symbol_table: 64e645111cd98e7dcc42b5b6da6a89f46b9c6e8a9bef0c6c7acd22a54b75d843
          unrolled_symbol_table: 64e645111cd98e7dcc42b5b6da6a89f46b9c6e8a9bef0c6c7acd22a54b75d843
          initial_ast: 03d127717b7fdb41ca086672cad4844e9083fde6fc56a3a20dbef2f7142acb91
          unrolled_ast: 03d127717b7fdb41ca086672cad4844e9083fde6fc56a3a20dbef2f7142acb91
          ssa_ast: c2272785750c25a1e3b935f3e5ca6b2220f6c2d3c8d583ec2bbafe0eb477e064
          flattened_ast: 94bd9242e52d8c92d388f056f870f9de3a1e0bc0207214907376ac928d3e2640
          destructured_ast: 8b73e9589c7f87e78d385d5d492f342a7acaa78ce1884e67b18bebcc8d756b41
          inlined_ast: 8b73e9589c7f87e78d385d5d492f342a7acaa78ce1884e67b18bebcc8d756b41
          dce_ast: 3450961e09c8dfae9af4a1914d681e748e97383cdf9454e217f84a1a15c2a1c6
>>>>>>> 1d9197f4
          bytecode: f6aaf7f7a13fb233511385db7479f2612e7a77734ee6a189f063bd3d33a7afaa
          errors: ""
          warnings: ""<|MERGE_RESOLUTION|>--- conflicted
+++ resolved
@@ -3,29 +3,16 @@
 expectation: Pass
 outputs:
   - - compile:
-<<<<<<< HEAD
-        - initial_symbol_table: fa54adc40c266872e64ea99f07ccfd571ef9ba58bedf6bda1d1d4a6a763ef008
-          type_checked_symbol_table: 0c04c128821edf982865fd52418ed7fb8367edbbb7b5c3da843ce6c4fdb995f0
-          unrolled_symbol_table: 0c04c128821edf982865fd52418ed7fb8367edbbb7b5c3da843ce6c4fdb995f0
-          initial_ast: dd5c1e368920a1645ec5ba2d14e4b5bab98a3cfe704f739675dbc1b64a72e942
-          unrolled_ast: dd5c1e368920a1645ec5ba2d14e4b5bab98a3cfe704f739675dbc1b64a72e942
-          ssa_ast: 19c2c903d8367365b51cec7b6211c8eb388432f85034a819ad2ee74fd967735e
-          flattened_ast: 3bdfc3c19ae2d2534b55f14220560272c92ee5c3cba62b97f62dff2664ec8321
-          destructured_ast: fa4a69ff20b051050e7e999788ce1cda5f1d492ab754910dd9e91b1d8839513f
-          inlined_ast: fa4a69ff20b051050e7e999788ce1cda5f1d492ab754910dd9e91b1d8839513f
-          dce_ast: 43a5fb64a24558eec7ce6af5af09a89592a03ba5d3cf6f876cb074461a571670
-=======
-        - initial_symbol_table: a3101d36786c3c91739f46e0f98e63bfd0a5fa81eda94675553865e7201d39ab
-          type_checked_symbol_table: 64e645111cd98e7dcc42b5b6da6a89f46b9c6e8a9bef0c6c7acd22a54b75d843
-          unrolled_symbol_table: 64e645111cd98e7dcc42b5b6da6a89f46b9c6e8a9bef0c6c7acd22a54b75d843
-          initial_ast: 03d127717b7fdb41ca086672cad4844e9083fde6fc56a3a20dbef2f7142acb91
-          unrolled_ast: 03d127717b7fdb41ca086672cad4844e9083fde6fc56a3a20dbef2f7142acb91
-          ssa_ast: c2272785750c25a1e3b935f3e5ca6b2220f6c2d3c8d583ec2bbafe0eb477e064
-          flattened_ast: 94bd9242e52d8c92d388f056f870f9de3a1e0bc0207214907376ac928d3e2640
-          destructured_ast: 8b73e9589c7f87e78d385d5d492f342a7acaa78ce1884e67b18bebcc8d756b41
-          inlined_ast: 8b73e9589c7f87e78d385d5d492f342a7acaa78ce1884e67b18bebcc8d756b41
-          dce_ast: 3450961e09c8dfae9af4a1914d681e748e97383cdf9454e217f84a1a15c2a1c6
->>>>>>> 1d9197f4
+        - initial_symbol_table: fbff18c8e518cc59798797648b6845d8968c59a71c7f87af586f9defffdd546d
+          type_checked_symbol_table: 1c499f9d112fdf719a72b2435ef012d7b5e4b41cc0c67ff5c90f5b39cf6e11bc
+          unrolled_symbol_table: 1c499f9d112fdf719a72b2435ef012d7b5e4b41cc0c67ff5c90f5b39cf6e11bc
+          initial_ast: 8e0c70c47df22261563266d35bc5f3a25169c65c705ed9e33bbe51a92611dccc
+          unrolled_ast: 8e0c70c47df22261563266d35bc5f3a25169c65c705ed9e33bbe51a92611dccc
+          ssa_ast: 2d738c04e5ae989b25373b5d96877981a85862653298922e8feffde828808c07
+          flattened_ast: a518656537c3c8a864b5cab110577479ece5f5c46c913d299897eff8b23c5f59
+          destructured_ast: 86ac4346b1fed99f4843ee0cfe3b946f891e84f1f326db91beb724c422cb1a3e
+          inlined_ast: 86ac4346b1fed99f4843ee0cfe3b946f891e84f1f326db91beb724c422cb1a3e
+          dce_ast: c5163293936da1b87f6d1cb3765f574eab21ce31e6f154af744103d4821f8a16
           bytecode: f6aaf7f7a13fb233511385db7479f2612e7a77734ee6a189f063bd3d33a7afaa
           errors: ""
           warnings: ""
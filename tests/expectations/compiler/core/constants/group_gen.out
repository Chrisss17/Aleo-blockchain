--- conflicted
+++ resolved
@@ -3,29 +3,16 @@
 expectation: Pass
 outputs:
   - - compile:
-<<<<<<< HEAD
-        - initial_symbol_table: ea8f653da9c0fa724f7a242afdc9a7849ee961bb1a31b21abc3c5a5e8e3ccb33
-          type_checked_symbol_table: 5eb7c6a123008d9ab6d3dca70c7709970ccb5df884ae433d6b069f2de7e1ba67
-          unrolled_symbol_table: 5eb7c6a123008d9ab6d3dca70c7709970ccb5df884ae433d6b069f2de7e1ba67
-          initial_ast: 0e8afe43640c078e9564e702da06b2b0c858bc98a3ba93983d0cf1314733005e
-          unrolled_ast: 0e8afe43640c078e9564e702da06b2b0c858bc98a3ba93983d0cf1314733005e
-          ssa_ast: b0cb17f8a73e5c756362cb40a129935521d873164491747d403ec96e51d94782
-          flattened_ast: 4f94f53ab40cb09ca98ecc476eccd03e1e057f82b989a558a72978a77c485589
-          destructured_ast: abab4fb40bca8e8fc97a59b45d51d9d1e34082fc2247c5ca1a71a2064655cbf6
-          inlined_ast: abab4fb40bca8e8fc97a59b45d51d9d1e34082fc2247c5ca1a71a2064655cbf6
-          dce_ast: abab4fb40bca8e8fc97a59b45d51d9d1e34082fc2247c5ca1a71a2064655cbf6
-=======
-        - initial_symbol_table: c4497da50b9060ed561d3a7fbb892976e023f53c9210594cfb923a094ffc8c23
-          type_checked_symbol_table: 67bfdf0c41293ecf5757fa334f793b3128614fb2fb880328f84b9c6509d2b9dc
-          unrolled_symbol_table: 67bfdf0c41293ecf5757fa334f793b3128614fb2fb880328f84b9c6509d2b9dc
-          initial_ast: ce79aad33eb0b6a515cf7b92f5936e5a70a1dc8979f32dacbb1601d97118443f
-          unrolled_ast: ce79aad33eb0b6a515cf7b92f5936e5a70a1dc8979f32dacbb1601d97118443f
-          ssa_ast: 34157925268a857a12fa5222621b6dfc41338449b44f2845643b2ad80d312932
-          flattened_ast: 059fc4f54c5537692bc82cb095e003c9e9addf2069b312d97903a6ba2f9ac244
-          destructured_ast: e2dfdc81b6d6274b6522093c4365c76c5f93337898df83a9aa2c9c8b81271281
-          inlined_ast: e2dfdc81b6d6274b6522093c4365c76c5f93337898df83a9aa2c9c8b81271281
-          dce_ast: e2dfdc81b6d6274b6522093c4365c76c5f93337898df83a9aa2c9c8b81271281
->>>>>>> 1d9197f4
+        - initial_symbol_table: 9c2740c48f546bab43b8020c3f0c0a17750655daa992fbd6596e510805521dda
+          type_checked_symbol_table: 639108a3ceaa3f4b3198e848fa1341cd8da62425e9b71945d70c0679de9f87f6
+          unrolled_symbol_table: 639108a3ceaa3f4b3198e848fa1341cd8da62425e9b71945d70c0679de9f87f6
+          initial_ast: 8288afbe9d76576eebdb237192bb20545ee1da09c2b1ece78668c52e3dc4a134
+          unrolled_ast: 8288afbe9d76576eebdb237192bb20545ee1da09c2b1ece78668c52e3dc4a134
+          ssa_ast: 9241489c8fc198f0f595e7ff79e435fd9957931f30074e350e0c552eebc4c3d5
+          flattened_ast: 645cf6d4f48b5c2be4ff9db8d5076cd21302fe1beb14529231881da9b157d068
+          destructured_ast: b47c897b226675531064e151374902183c6a0d3f306c7d44dec4e970fad2551a
+          inlined_ast: b47c897b226675531064e151374902183c6a0d3f306c7d44dec4e970fad2551a
+          dce_ast: b47c897b226675531064e151374902183c6a0d3f306c7d44dec4e970fad2551a
           bytecode: cd542f776048c64f42b745a4be5ebe93fe7a8638c8d1692d3d774d491cadfe45
           errors: ""
           warnings: ""
--- conflicted
+++ resolved
@@ -3,29 +3,16 @@
 expectation: Pass
 outputs:
   - - compile:
-<<<<<<< HEAD
-        - initial_symbol_table: f0f996bd026e52be88eda1f06611a250f07beb461598af45364338b71c6be67e
-          type_checked_symbol_table: ff73715654c51dd2d9fea914a60b8e6cae327c41c9b70edd77e8bc4e12e811e9
-          unrolled_symbol_table: ff73715654c51dd2d9fea914a60b8e6cae327c41c9b70edd77e8bc4e12e811e9
-          initial_ast: 7208d860e989aa19a317d3e24d27684548ac1f7703903d55992c32cb50c2e750
-          unrolled_ast: 7208d860e989aa19a317d3e24d27684548ac1f7703903d55992c32cb50c2e750
-          ssa_ast: 8e5149fef71d09bea755195620170d58167a261068400912491d6f35f1bf405c
-          flattened_ast: fc53d090a7d9f21dda6c4e09628066b9d0abf3ae3c065dd2ec0e4eff3534cc0a
-          destructured_ast: 0a34681f9061ab87ee6ddc44c6308b008209f4cea02fbc917a6c6d87c094e0d6
-          inlined_ast: 0a34681f9061ab87ee6ddc44c6308b008209f4cea02fbc917a6c6d87c094e0d6
-          dce_ast: f10d9c586f0e0e397f8cb611c260efaa9b1b6d73079e15d1d4ee183add784a1e
-=======
-        - initial_symbol_table: 64becc6a57749a4b966792745febbddb9007cb0c9f1bcdd2aa77c0b4ef531482
-          type_checked_symbol_table: 68ebb4783f19bd9197355774f21441a1515e8b2a5e748c08df8724a97ea66df1
-          unrolled_symbol_table: 68ebb4783f19bd9197355774f21441a1515e8b2a5e748c08df8724a97ea66df1
-          initial_ast: da6182b0bc6930dff3970b7b05b367e28df13b25367e35a700d6269d8fe6a790
-          unrolled_ast: da6182b0bc6930dff3970b7b05b367e28df13b25367e35a700d6269d8fe6a790
-          ssa_ast: b71ded0d7feebc31b8126de2387b334f58bd7d7b5e41a79c51bf40a1d188debf
-          flattened_ast: d1acc6216ba6894f393419d1da2247ff5fd9d0e14a4849a560d81a052e3d8a47
-          destructured_ast: 0f44659097e30a3fca8445a34090f719d1e839f2a435ba63b8b79835793076a3
-          inlined_ast: 0f44659097e30a3fca8445a34090f719d1e839f2a435ba63b8b79835793076a3
-          dce_ast: 9dd7e5bf2f0880ffacf7d9fced11650041052be2d222823cd218b4b295499b1d
->>>>>>> 1d9197f4
+        - initial_symbol_table: 50685756468b80481a31a2082a3df618d0e2ac34d08f6954df2f2b82de7d11b1
+          type_checked_symbol_table: 00b97f407ed6f4025b85376bc8d0b25e1d3a8430a6ab420e1e183a5c1b6e430d
+          unrolled_symbol_table: 00b97f407ed6f4025b85376bc8d0b25e1d3a8430a6ab420e1e183a5c1b6e430d
+          initial_ast: 8e44992dd5fe4fe9e1e522e695ca70d239f3eeccc3728b150ed9364421be09c4
+          unrolled_ast: 8e44992dd5fe4fe9e1e522e695ca70d239f3eeccc3728b150ed9364421be09c4
+          ssa_ast: 6acbe24af7ad5a0c469dd53118362a8882c8d59a5f766af6782531108c47326c
+          flattened_ast: 9373e82b218ce1b7cd4f5276cfaf3295f93b3d104ae073c6b04e225018bb57fe
+          destructured_ast: e85f838f76070991ca098bdba4c1dce1f7918403840321920525250fa5ee4073
+          inlined_ast: e85f838f76070991ca098bdba4c1dce1f7918403840321920525250fa5ee4073
+          dce_ast: b4e7468676095289b2e6048f8644f63f87391e9670df3b27a60eba3089b4e3ef
           bytecode: c87c15be54d6c1ca80ab86ca735443a949fd9e3bdf7534136ec4c9bb5443fa77
           errors: ""
           warnings: ""
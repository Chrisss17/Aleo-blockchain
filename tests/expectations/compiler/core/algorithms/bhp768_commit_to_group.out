---
namespace: Compile
expectation: Pass
outputs:
  - - compile:
<<<<<<< HEAD
        - initial_symbol_table: f0f996bd026e52be88eda1f06611a250f07beb461598af45364338b71c6be67e
          type_checked_symbol_table: ff73715654c51dd2d9fea914a60b8e6cae327c41c9b70edd77e8bc4e12e811e9
          unrolled_symbol_table: ff73715654c51dd2d9fea914a60b8e6cae327c41c9b70edd77e8bc4e12e811e9
          initial_ast: cd85e14fa8d115408d3adba483f5a8ce4eed4eee9200f64c7f770175dd4743ec
          unrolled_ast: cd85e14fa8d115408d3adba483f5a8ce4eed4eee9200f64c7f770175dd4743ec
          ssa_ast: 72071bf01977d6409019f3ea58bd6e7af3a75c8f2f5ecac57ed76d993bae0f0d
          flattened_ast: 09723d23b72843c74c9116806e50116bdb2a51dd97396faed0fcb212c0bb4cd4
          destructured_ast: 267c124cb66b7910e36f9eedbeea1f45c1d5524e4222bc81b94026892a8cb1f2
          inlined_ast: 267c124cb66b7910e36f9eedbeea1f45c1d5524e4222bc81b94026892a8cb1f2
          dce_ast: 6d9bca3d769f863cb916c41731fef0e247f3c85fa217be14ea7eff3eb3aeee3f
=======
        - initial_symbol_table: 64becc6a57749a4b966792745febbddb9007cb0c9f1bcdd2aa77c0b4ef531482
          type_checked_symbol_table: 68ebb4783f19bd9197355774f21441a1515e8b2a5e748c08df8724a97ea66df1
          unrolled_symbol_table: 68ebb4783f19bd9197355774f21441a1515e8b2a5e748c08df8724a97ea66df1
          initial_ast: b73e41a36a326ce0d87d2a939decfe93d6e3ce53856ec6dbd364435dccec710f
          unrolled_ast: b73e41a36a326ce0d87d2a939decfe93d6e3ce53856ec6dbd364435dccec710f
          ssa_ast: b84dd3464f8c901142cf4f4c72e514390f167e498d34ce5e47d8daeed6cc9ddc
          flattened_ast: 5b73a34f7a811d8c9bf42b0568f43a15768647152d9abcaeedcd08a38ab7ac2c
          destructured_ast: 496760a6f8295562e7286541a510f9df09302890d17d22daf12d2f26a48dfd0f
          inlined_ast: 496760a6f8295562e7286541a510f9df09302890d17d22daf12d2f26a48dfd0f
          dce_ast: ffa7f6336ed277f0fff20ed14ee35a434b4d10f109757ce4cf1793198513c7e9
>>>>>>> 1d9197f4
          bytecode: 229ed43ca637238faed92dd4732941e7c471f274c74ecfe4c2a77beca892bb62
          errors: ""
          warnings: ""<|MERGE_RESOLUTION|>--- conflicted
+++ resolved
@@ -3,29 +3,16 @@
 expectation: Pass
 outputs:
   - - compile:
-<<<<<<< HEAD
-        - initial_symbol_table: f0f996bd026e52be88eda1f06611a250f07beb461598af45364338b71c6be67e
-          type_checked_symbol_table: ff73715654c51dd2d9fea914a60b8e6cae327c41c9b70edd77e8bc4e12e811e9
-          unrolled_symbol_table: ff73715654c51dd2d9fea914a60b8e6cae327c41c9b70edd77e8bc4e12e811e9
-          initial_ast: cd85e14fa8d115408d3adba483f5a8ce4eed4eee9200f64c7f770175dd4743ec
-          unrolled_ast: cd85e14fa8d115408d3adba483f5a8ce4eed4eee9200f64c7f770175dd4743ec
-          ssa_ast: 72071bf01977d6409019f3ea58bd6e7af3a75c8f2f5ecac57ed76d993bae0f0d
-          flattened_ast: 09723d23b72843c74c9116806e50116bdb2a51dd97396faed0fcb212c0bb4cd4
-          destructured_ast: 267c124cb66b7910e36f9eedbeea1f45c1d5524e4222bc81b94026892a8cb1f2
-          inlined_ast: 267c124cb66b7910e36f9eedbeea1f45c1d5524e4222bc81b94026892a8cb1f2
-          dce_ast: 6d9bca3d769f863cb916c41731fef0e247f3c85fa217be14ea7eff3eb3aeee3f
-=======
-        - initial_symbol_table: 64becc6a57749a4b966792745febbddb9007cb0c9f1bcdd2aa77c0b4ef531482
-          type_checked_symbol_table: 68ebb4783f19bd9197355774f21441a1515e8b2a5e748c08df8724a97ea66df1
-          unrolled_symbol_table: 68ebb4783f19bd9197355774f21441a1515e8b2a5e748c08df8724a97ea66df1
-          initial_ast: b73e41a36a326ce0d87d2a939decfe93d6e3ce53856ec6dbd364435dccec710f
-          unrolled_ast: b73e41a36a326ce0d87d2a939decfe93d6e3ce53856ec6dbd364435dccec710f
-          ssa_ast: b84dd3464f8c901142cf4f4c72e514390f167e498d34ce5e47d8daeed6cc9ddc
-          flattened_ast: 5b73a34f7a811d8c9bf42b0568f43a15768647152d9abcaeedcd08a38ab7ac2c
-          destructured_ast: 496760a6f8295562e7286541a510f9df09302890d17d22daf12d2f26a48dfd0f
-          inlined_ast: 496760a6f8295562e7286541a510f9df09302890d17d22daf12d2f26a48dfd0f
-          dce_ast: ffa7f6336ed277f0fff20ed14ee35a434b4d10f109757ce4cf1793198513c7e9
->>>>>>> 1d9197f4
+        - initial_symbol_table: 50685756468b80481a31a2082a3df618d0e2ac34d08f6954df2f2b82de7d11b1
+          type_checked_symbol_table: 00b97f407ed6f4025b85376bc8d0b25e1d3a8430a6ab420e1e183a5c1b6e430d
+          unrolled_symbol_table: 00b97f407ed6f4025b85376bc8d0b25e1d3a8430a6ab420e1e183a5c1b6e430d
+          initial_ast: fb08394f4d3809df07ea2bd43d1a2d603a5b60bd5ec0ebea53924e2e477932b3
+          unrolled_ast: fb08394f4d3809df07ea2bd43d1a2d603a5b60bd5ec0ebea53924e2e477932b3
+          ssa_ast: 7459d8925c091bdd6d6114d393ec10fd1b244dfa08cd35c2770cccb3dd14d74b
+          flattened_ast: 2c7a7d7a588435725614843424b7c52c5ce25e02c20a84af98b9c6312a6bf7c7
+          destructured_ast: e33b97e520f7e1f94c024641d11365b706c815c4bc3af2f4c5ddd4d15abd7a1e
+          inlined_ast: e33b97e520f7e1f94c024641d11365b706c815c4bc3af2f4c5ddd4d15abd7a1e
+          dce_ast: 2ca3e75ed482aa6b570ff3a7ac124f10f3d243f9eba535c10759c4c36ce79070
           bytecode: 229ed43ca637238faed92dd4732941e7c471f274c74ecfe4c2a77beca892bb62
           errors: ""
           warnings: ""
---
namespace: Compile
expectation: Pass
outputs:
  - - compile:
<<<<<<< HEAD
        - initial_symbol_table: c29d7b0da7cdf54c2eb38a55320edc6af34d3044bb967cb498c2a9fe58383801
          type_checked_symbol_table: 4f24427ffec670336080cf31536ae3bf40c486b1ca60fedbd5046a6222d7a13e
          unrolled_symbol_table: 4f24427ffec670336080cf31536ae3bf40c486b1ca60fedbd5046a6222d7a13e
          initial_ast: 456f0e0ce750132ad4750a7b1024bf197b012849c54aaf4dd0948c33f17ac7c0
          unrolled_ast: 456f0e0ce750132ad4750a7b1024bf197b012849c54aaf4dd0948c33f17ac7c0
          ssa_ast: 4c594c9b8c0f7a78aad67122a577d1229d5920c433c82e45dddf2b42812d89da
          flattened_ast: 77aece8928818c6c372849f64bf5a34a0ed7270ab79e8ec3d21f5b19f1d92a23
          destructured_ast: 76fbb874d06091da86a606ca0a9ed54946dfaa6b7a0b6208bc6735e10fb35c1f
          inlined_ast: 76fbb874d06091da86a606ca0a9ed54946dfaa6b7a0b6208bc6735e10fb35c1f
          dce_ast: 7779ff0046295723d668094848e75ad400015f50fcab626c7c8ea8aedcfbe537
=======
        - initial_symbol_table: 2f20be26865f171265944755deb67e685349c7b86313f39b759cbbaf143bf4f4
          type_checked_symbol_table: 245cc359dd8cc3061d0f8eca9f5dba564bb97d153587907ff9269d9fa8c8f994
          unrolled_symbol_table: 245cc359dd8cc3061d0f8eca9f5dba564bb97d153587907ff9269d9fa8c8f994
          initial_ast: bc13991f661577ba8d41fc7696bf92f0db4ec4eae858d61e2a8d00fb3e1c6d4a
          unrolled_ast: bc13991f661577ba8d41fc7696bf92f0db4ec4eae858d61e2a8d00fb3e1c6d4a
          ssa_ast: 871d1e4c8ebefaf680738cd2ce9d1f4eea47e1acd672c6a4990658aa07af35b1
          flattened_ast: de796ef3f27a0c9e0182d471fd4bd1738380ac47c3adfd5c3356ab894456d194
          destructured_ast: 821930c9c3b0e9ca8704d8d575f18dce60c1772dedef8e11301fbe64a95dd8c9
          inlined_ast: 821930c9c3b0e9ca8704d8d575f18dce60c1772dedef8e11301fbe64a95dd8c9
          dce_ast: c53b7d2e9a39ea3ecd8233956f0ce14c3a7b0b4083c4d598bfe8e1a88d750981
>>>>>>> 1d9197f4
          bytecode: c2c9e8924baad5a7a7f6726c909e5832d597a972067c714da606359d9709ed31
          errors: ""
          warnings: ""<|MERGE_RESOLUTION|>--- conflicted
+++ resolved
@@ -3,29 +3,16 @@
 expectation: Pass
 outputs:
   - - compile:
-<<<<<<< HEAD
-        - initial_symbol_table: c29d7b0da7cdf54c2eb38a55320edc6af34d3044bb967cb498c2a9fe58383801
-          type_checked_symbol_table: 4f24427ffec670336080cf31536ae3bf40c486b1ca60fedbd5046a6222d7a13e
-          unrolled_symbol_table: 4f24427ffec670336080cf31536ae3bf40c486b1ca60fedbd5046a6222d7a13e
-          initial_ast: 456f0e0ce750132ad4750a7b1024bf197b012849c54aaf4dd0948c33f17ac7c0
-          unrolled_ast: 456f0e0ce750132ad4750a7b1024bf197b012849c54aaf4dd0948c33f17ac7c0
-          ssa_ast: 4c594c9b8c0f7a78aad67122a577d1229d5920c433c82e45dddf2b42812d89da
-          flattened_ast: 77aece8928818c6c372849f64bf5a34a0ed7270ab79e8ec3d21f5b19f1d92a23
-          destructured_ast: 76fbb874d06091da86a606ca0a9ed54946dfaa6b7a0b6208bc6735e10fb35c1f
-          inlined_ast: 76fbb874d06091da86a606ca0a9ed54946dfaa6b7a0b6208bc6735e10fb35c1f
-          dce_ast: 7779ff0046295723d668094848e75ad400015f50fcab626c7c8ea8aedcfbe537
-=======
-        - initial_symbol_table: 2f20be26865f171265944755deb67e685349c7b86313f39b759cbbaf143bf4f4
-          type_checked_symbol_table: 245cc359dd8cc3061d0f8eca9f5dba564bb97d153587907ff9269d9fa8c8f994
-          unrolled_symbol_table: 245cc359dd8cc3061d0f8eca9f5dba564bb97d153587907ff9269d9fa8c8f994
-          initial_ast: bc13991f661577ba8d41fc7696bf92f0db4ec4eae858d61e2a8d00fb3e1c6d4a
-          unrolled_ast: bc13991f661577ba8d41fc7696bf92f0db4ec4eae858d61e2a8d00fb3e1c6d4a
-          ssa_ast: 871d1e4c8ebefaf680738cd2ce9d1f4eea47e1acd672c6a4990658aa07af35b1
-          flattened_ast: de796ef3f27a0c9e0182d471fd4bd1738380ac47c3adfd5c3356ab894456d194
-          destructured_ast: 821930c9c3b0e9ca8704d8d575f18dce60c1772dedef8e11301fbe64a95dd8c9
-          inlined_ast: 821930c9c3b0e9ca8704d8d575f18dce60c1772dedef8e11301fbe64a95dd8c9
-          dce_ast: c53b7d2e9a39ea3ecd8233956f0ce14c3a7b0b4083c4d598bfe8e1a88d750981
->>>>>>> 1d9197f4
+        - initial_symbol_table: 98f0b93406bc0ab5d755fb4d4da966be418df82f4a376f328dad3769a95db3eb
+          type_checked_symbol_table: 11054f75a159ca0743eacced1983df41112cec5fdf165580c515cb3b1bb7be49
+          unrolled_symbol_table: 11054f75a159ca0743eacced1983df41112cec5fdf165580c515cb3b1bb7be49
+          initial_ast: 0eafa3b3da0309e63d52b02abb716e3f7eb9783b84e483d423f25e80cc35c5ef
+          unrolled_ast: 0eafa3b3da0309e63d52b02abb716e3f7eb9783b84e483d423f25e80cc35c5ef
+          ssa_ast: f114c8496fb38b819ca571cdff6b0445107372c294060da5cc4bedb0d23ca6b0
+          flattened_ast: 72c434f620c87913414ae76719411c02a0f05adfd01465c8718cc3606c1478cf
+          destructured_ast: a98b315b4994e3b9c1d2ec0f56c0cb7e838f16ebc923516e72d6d5bdb05ffb2c
+          inlined_ast: a98b315b4994e3b9c1d2ec0f56c0cb7e838f16ebc923516e72d6d5bdb05ffb2c
+          dce_ast: d09def911096b772d6b27b93a98f359eb337ae58879a659d2d34437f0c0a13b2
           bytecode: c2c9e8924baad5a7a7f6726c909e5832d597a972067c714da606359d9709ed31
           errors: ""
           warnings: ""
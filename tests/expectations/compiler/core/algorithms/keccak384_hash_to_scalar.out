--- conflicted
+++ resolved
@@ -3,29 +3,16 @@
 expectation: Pass
 outputs:
   - - compile:
-<<<<<<< HEAD
-        - initial_symbol_table: cde267005ab63bbf7732222cdf11cba82760283e305d151eac86294c3ddeca5e
-          type_checked_symbol_table: 70b1f7d016f3e65d2902d20fab38f69924278f04173bdbd4d112e98f751fe32d
-          unrolled_symbol_table: 70b1f7d016f3e65d2902d20fab38f69924278f04173bdbd4d112e98f751fe32d
-          initial_ast: 5498ee84bb9442677b7c26db3444e80e0569be9a8c6b2a75a503442b42d9e41c
-          unrolled_ast: 5498ee84bb9442677b7c26db3444e80e0569be9a8c6b2a75a503442b42d9e41c
-          ssa_ast: 745291f73dac2fa63ab6a6cca5733a0237ef42dd1f896fc3254a4e169fe3e44d
-          flattened_ast: e9c7f1151d2084b00024ee5b435fb089ba6b0be4f1af887dd56ded73cdbe1d57
-          destructured_ast: 5d1f188230eb48877d195b2b53af19be0243cb254bc737987c869a193020f6e7
-          inlined_ast: 5d1f188230eb48877d195b2b53af19be0243cb254bc737987c869a193020f6e7
-          dce_ast: 072f4eedfbd6691695c4b9f9ad6c735d3205bcd94786013d03bba58c2685a65f
-=======
-        - initial_symbol_table: 060fc20ea7dd04712b9e2b3488a4a6d3e6281973dd38a8d3e53663648b433ef3
-          type_checked_symbol_table: 5db93764c7db085c6e9ea6b1537335abad1a01c43b783684a6f11eb8e404fed8
-          unrolled_symbol_table: 5db93764c7db085c6e9ea6b1537335abad1a01c43b783684a6f11eb8e404fed8
-          initial_ast: 64dca8b484803d705a865e9fa2f2038480f514feda7e52cf68677f60298f5321
-          unrolled_ast: 64dca8b484803d705a865e9fa2f2038480f514feda7e52cf68677f60298f5321
-          ssa_ast: e7b3eff984ededb004021d3e88a90ee0a735991d20ddc5a731f46a32f00576a7
-          flattened_ast: e7dbfd45e62c5c45dd0a8e64f41168e3a0a5414edc0b151c927ebcdf5248f152
-          destructured_ast: 0ebbf61d9eded70d47aa6462abb1bddd283a753849a551eadbbd248060610802
-          inlined_ast: 0ebbf61d9eded70d47aa6462abb1bddd283a753849a551eadbbd248060610802
-          dce_ast: 3af4b8ddd8b716f72f8d873be55819284ea1390b6973f670b16e394929d94e74
->>>>>>> 1d9197f4
+        - initial_symbol_table: 35faa74f7e63d6091fd26297a05671a6c5f428a70d5a37eb6e66a0b3600114d5
+          type_checked_symbol_table: 95144067dd9f17706ebab908322cdd2ba6e86ca14fa23e543205a1ffa98dd4ad
+          unrolled_symbol_table: 95144067dd9f17706ebab908322cdd2ba6e86ca14fa23e543205a1ffa98dd4ad
+          initial_ast: 74b91eea4dda00f41f01bfdff6b44aeb540ae4b2d44a4cff3f3b02c1a1bd15cd
+          unrolled_ast: 74b91eea4dda00f41f01bfdff6b44aeb540ae4b2d44a4cff3f3b02c1a1bd15cd
+          ssa_ast: df5c45125cc9a84d279357b3495da36e0677c8ead3f8449b38c3ff46553f7834
+          flattened_ast: e197eccdcdc2be0b9622c852547bbc61c81545a6ab8fb4b49b0cb8b710e4752c
+          destructured_ast: 3710261fdcf3e2a6802ec4cac251533b23a2db91533e8c4317033163762b60f9
+          inlined_ast: 3710261fdcf3e2a6802ec4cac251533b23a2db91533e8c4317033163762b60f9
+          dce_ast: b31a97e372902bd0bc562fc4431f8cd84b0c175fcbcee2aacf4a75fb823345f6
           bytecode: b2109894ba866067ec33ab20cdc34620697485b592f6a0d511e922a89bb065e1
           errors: ""
           warnings: ""
---
namespace: Compile
expectation: Pass
outputs:
  - - compile:
<<<<<<< HEAD
        - initial_symbol_table: bf263d04fc2a6ac36471c659256e5478fdf34037fdce7f864e8b162ff591efc1
          type_checked_symbol_table: 53bf621a0d188b44634e3178e7de4ba51612d1f857927d994e2d44ffe1e9b8b3
          unrolled_symbol_table: 53bf621a0d188b44634e3178e7de4ba51612d1f857927d994e2d44ffe1e9b8b3
          initial_ast: bc85f9410254002c16f2618568034f1ec76f03b7e68ecc89abc80499c0979a25
          unrolled_ast: bc85f9410254002c16f2618568034f1ec76f03b7e68ecc89abc80499c0979a25
          ssa_ast: 73e217da88660d7cbfd62bafb81612f712cd3f13a0a7e45d665af24bd52cbcd8
          flattened_ast: 7f169aacee0756e1e2008abece383070f602465effa5006b50cc8bb276634158
          destructured_ast: d8e6511a2d75bcefbfea9d95ab21b7c5a00360e5cb71df5cdc8d562a37572148
          inlined_ast: d8e6511a2d75bcefbfea9d95ab21b7c5a00360e5cb71df5cdc8d562a37572148
          dce_ast: 65a16518607e5b1bcd8a4d0d260270f6a17f65bfe82d0c76debcf19fbe392b36
=======
        - initial_symbol_table: e9e48a0700cfed44835ab006091ceacca0833e1f82a9ef286a763fed6e79dc5b
          type_checked_symbol_table: bd4278ba6d86946ca6487d2eeea6b13e03b6dadf393aef426e6dd025f67be10f
          unrolled_symbol_table: bd4278ba6d86946ca6487d2eeea6b13e03b6dadf393aef426e6dd025f67be10f
          initial_ast: 307c7e6b5bf6cd305527d2510bd1b382d9e113bda4db3270f2302395512bff97
          unrolled_ast: 307c7e6b5bf6cd305527d2510bd1b382d9e113bda4db3270f2302395512bff97
          ssa_ast: d0c1dda69ccf0abaaf1c008244ae0b4968d725353e840b606a9b222cf685848d
          flattened_ast: 5bc672fa3d7fded37dd5439b20421450c012f2a427e257e99e22a06cb7231d6e
          destructured_ast: ea2791c24bfc66fb75803dfedda139ad39148667a7673dbe62bb64bcb4f9a0a3
          inlined_ast: ea2791c24bfc66fb75803dfedda139ad39148667a7673dbe62bb64bcb4f9a0a3
          dce_ast: 6123184dea78777381a6529d18702be90ab0c9b381c10577566b1f4662f3e0c3
>>>>>>> 1d9197f4
          bytecode: 7990fc4abda5438acd7a4d58f60916144b5d56b891105fc8ea379e36569e0ff1
          errors: ""
          warnings: ""<|MERGE_RESOLUTION|>--- conflicted
+++ resolved
@@ -3,29 +3,16 @@
 expectation: Pass
 outputs:
   - - compile:
-<<<<<<< HEAD
-        - initial_symbol_table: bf263d04fc2a6ac36471c659256e5478fdf34037fdce7f864e8b162ff591efc1
-          type_checked_symbol_table: 53bf621a0d188b44634e3178e7de4ba51612d1f857927d994e2d44ffe1e9b8b3
-          unrolled_symbol_table: 53bf621a0d188b44634e3178e7de4ba51612d1f857927d994e2d44ffe1e9b8b3
-          initial_ast: bc85f9410254002c16f2618568034f1ec76f03b7e68ecc89abc80499c0979a25
-          unrolled_ast: bc85f9410254002c16f2618568034f1ec76f03b7e68ecc89abc80499c0979a25
-          ssa_ast: 73e217da88660d7cbfd62bafb81612f712cd3f13a0a7e45d665af24bd52cbcd8
-          flattened_ast: 7f169aacee0756e1e2008abece383070f602465effa5006b50cc8bb276634158
-          destructured_ast: d8e6511a2d75bcefbfea9d95ab21b7c5a00360e5cb71df5cdc8d562a37572148
-          inlined_ast: d8e6511a2d75bcefbfea9d95ab21b7c5a00360e5cb71df5cdc8d562a37572148
-          dce_ast: 65a16518607e5b1bcd8a4d0d260270f6a17f65bfe82d0c76debcf19fbe392b36
-=======
-        - initial_symbol_table: e9e48a0700cfed44835ab006091ceacca0833e1f82a9ef286a763fed6e79dc5b
-          type_checked_symbol_table: bd4278ba6d86946ca6487d2eeea6b13e03b6dadf393aef426e6dd025f67be10f
-          unrolled_symbol_table: bd4278ba6d86946ca6487d2eeea6b13e03b6dadf393aef426e6dd025f67be10f
-          initial_ast: 307c7e6b5bf6cd305527d2510bd1b382d9e113bda4db3270f2302395512bff97
-          unrolled_ast: 307c7e6b5bf6cd305527d2510bd1b382d9e113bda4db3270f2302395512bff97
-          ssa_ast: d0c1dda69ccf0abaaf1c008244ae0b4968d725353e840b606a9b222cf685848d
-          flattened_ast: 5bc672fa3d7fded37dd5439b20421450c012f2a427e257e99e22a06cb7231d6e
-          destructured_ast: ea2791c24bfc66fb75803dfedda139ad39148667a7673dbe62bb64bcb4f9a0a3
-          inlined_ast: ea2791c24bfc66fb75803dfedda139ad39148667a7673dbe62bb64bcb4f9a0a3
-          dce_ast: 6123184dea78777381a6529d18702be90ab0c9b381c10577566b1f4662f3e0c3
->>>>>>> 1d9197f4
+        - initial_symbol_table: 14d8cd29379818c60cbbcb22e1e328085dbda631550b835594a3d642e1c7429d
+          type_checked_symbol_table: 17206c185dad1a3efcd80ea8b4e893b514257beb3d9fcadbdd75aef58977d795
+          unrolled_symbol_table: 17206c185dad1a3efcd80ea8b4e893b514257beb3d9fcadbdd75aef58977d795
+          initial_ast: 3ad56b01d05844bfa93a7b61929cfa41826259ba721b328e8f68e8185305a546
+          unrolled_ast: 3ad56b01d05844bfa93a7b61929cfa41826259ba721b328e8f68e8185305a546
+          ssa_ast: 0be044c301724de8f47b48c95f316e1b57c4709fd23996a709074c725afb073a
+          flattened_ast: 36b506fb8e9e4c429b49684fff5a2f179610cff32469103baa5a5504dff879d6
+          destructured_ast: 1d4f2207ee3ace82010dfbe60b4d4998523153adeeb54c35b4f022dd8efc7798
+          inlined_ast: 1d4f2207ee3ace82010dfbe60b4d4998523153adeeb54c35b4f022dd8efc7798
+          dce_ast: 2e12e1a5a72c8a9c52001bf5b1db803d11b844a49118c5fe88c80cf0f83b10f1
           bytecode: 7990fc4abda5438acd7a4d58f60916144b5d56b891105fc8ea379e36569e0ff1
           errors: ""
           warnings: ""
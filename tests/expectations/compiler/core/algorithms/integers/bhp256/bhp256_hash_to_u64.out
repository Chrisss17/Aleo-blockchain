--- conflicted
+++ resolved
@@ -3,29 +3,16 @@
 expectation: Pass
 outputs:
   - - compile:
-<<<<<<< HEAD
-        - initial_symbol_table: bf263d04fc2a6ac36471c659256e5478fdf34037fdce7f864e8b162ff591efc1
-          type_checked_symbol_table: 53bf621a0d188b44634e3178e7de4ba51612d1f857927d994e2d44ffe1e9b8b3
-          unrolled_symbol_table: 53bf621a0d188b44634e3178e7de4ba51612d1f857927d994e2d44ffe1e9b8b3
-          initial_ast: e3c21f760a449a946bee6df68d00b77bd9d0678672d573c7ba3a980d08619a31
-          unrolled_ast: e3c21f760a449a946bee6df68d00b77bd9d0678672d573c7ba3a980d08619a31
-          ssa_ast: 92bb98328834892f1e80cdbb6433b3975583a9ebd61c800999f97f779c03c180
-          flattened_ast: 5e4c9005be13fc29a3d29127cd6714d498e23f480e1b6c6d03e37caf10c4078c
-          destructured_ast: 10d0c9b467f75511433769e9b502704c58c4ba8491897c47410cb8ef4c741144
-          inlined_ast: 10d0c9b467f75511433769e9b502704c58c4ba8491897c47410cb8ef4c741144
-          dce_ast: 82215136b06ea4ef77d163378f1d176a24501125aa487f3e1871965b284199be
-=======
-        - initial_symbol_table: e9e48a0700cfed44835ab006091ceacca0833e1f82a9ef286a763fed6e79dc5b
-          type_checked_symbol_table: bd4278ba6d86946ca6487d2eeea6b13e03b6dadf393aef426e6dd025f67be10f
-          unrolled_symbol_table: bd4278ba6d86946ca6487d2eeea6b13e03b6dadf393aef426e6dd025f67be10f
-          initial_ast: c10ce33eab651d5b0b5996f6c78784b5d0ce942d76da17881b22bcb8388b9513
-          unrolled_ast: c10ce33eab651d5b0b5996f6c78784b5d0ce942d76da17881b22bcb8388b9513
-          ssa_ast: 5fcf545b0c4952116e4e4c09db1d642595d5602703e5a3a00096aa29fc2c475f
-          flattened_ast: 9b140b06b807f44b9086629bd9831ca3e9803318f5e8535c76ff7d7fa2e16afa
-          destructured_ast: 14132229fcdad15205cecd678e91f55f3890a138ea22043d353edce9dfb540c2
-          inlined_ast: 14132229fcdad15205cecd678e91f55f3890a138ea22043d353edce9dfb540c2
-          dce_ast: dce5a1d81156e330619578b2327a55a2abce6cdd36238a32105d66c51e602744
->>>>>>> 1d9197f4
+        - initial_symbol_table: 14d8cd29379818c60cbbcb22e1e328085dbda631550b835594a3d642e1c7429d
+          type_checked_symbol_table: 17206c185dad1a3efcd80ea8b4e893b514257beb3d9fcadbdd75aef58977d795
+          unrolled_symbol_table: 17206c185dad1a3efcd80ea8b4e893b514257beb3d9fcadbdd75aef58977d795
+          initial_ast: f408a1ea2eb74d53724ef1ffd004c190ac3586d062c27e9992582e3a002e4ff6
+          unrolled_ast: f408a1ea2eb74d53724ef1ffd004c190ac3586d062c27e9992582e3a002e4ff6
+          ssa_ast: a9e7ad59884a3c6aa0958eddf7b8a0e77f9fcfb81d41f2a6550515169a4277d1
+          flattened_ast: 264d89b798325f71b1fbc95d09362f8f7020518c7a283ac200c44510fa676d60
+          destructured_ast: 48fe8d5b30c0508afd694804818c67da804253b48e6b19050f5f9d6bc6af7cce
+          inlined_ast: 48fe8d5b30c0508afd694804818c67da804253b48e6b19050f5f9d6bc6af7cce
+          dce_ast: e985f0eee0e65ea90d9314cd333c17b4bd9ca0d546f2c7f4079afa955f1f344a
           bytecode: 5e555625818b5c9c27ea28fd0679e853c7ba41d422b0b1fe4ebf1888cc810898
           errors: ""
           warnings: ""
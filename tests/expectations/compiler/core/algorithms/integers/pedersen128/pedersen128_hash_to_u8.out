---
namespace: Compile
expectation: Pass
outputs:
  - - compile:
<<<<<<< HEAD
        - initial_symbol_table: f00364ba613dd752ae147fd2b0bd0c6581112bd637cbc6b1a194e3cf8df8b6a4
          type_checked_symbol_table: 5009beec148f5daa76a290f6642d897c70ee461760c43b1a48283acee68ecbd3
          unrolled_symbol_table: 5009beec148f5daa76a290f6642d897c70ee461760c43b1a48283acee68ecbd3
          initial_ast: edd90c346292a0bad65079753ea46c190a1cf353936099af1d37bc2eacfbe05a
          unrolled_ast: edd90c346292a0bad65079753ea46c190a1cf353936099af1d37bc2eacfbe05a
          ssa_ast: 45aab059e62d93a72699f39f79f0ec7088af4121823a22fef09b952bb5ac3567
          flattened_ast: 74d8fd7543cbdeef74038148464ed6a37c29fad175750bad4f7e5eebfd33c967
          destructured_ast: be64bd5f475bc37501d2b10f6cb66a43aed176205524673547753393892453c1
          inlined_ast: be64bd5f475bc37501d2b10f6cb66a43aed176205524673547753393892453c1
          dce_ast: 7da66364f168496132706756bf3d726ddc24abe15d6d6908f6c62ddf80e2918a
=======
        - initial_symbol_table: 720c39c5973bd1ea0b2dbb85fb4e685d89b63f099f0b594cb466b9ce87675c37
          type_checked_symbol_table: 19f22d2c5804247050ef7669e1299b24e6bf43a3873d0f390f32028e4ddb3020
          unrolled_symbol_table: 19f22d2c5804247050ef7669e1299b24e6bf43a3873d0f390f32028e4ddb3020
          initial_ast: e8eae7f1ef75d6ad59c0179875c1e94424584a321b5abfdcda8c4f0e38d19f61
          unrolled_ast: e8eae7f1ef75d6ad59c0179875c1e94424584a321b5abfdcda8c4f0e38d19f61
          ssa_ast: 5064794f804969736eba8b82d8b38f553c3fc7cfb0e4c9b2c121114d86d9c8c9
          flattened_ast: a8a78a5e43dcc6af7ccb8c9e53d9349208b9c321607723528b5eeb00a79f7bef
          destructured_ast: 1ac03206ad3e2d479c66647f987884df8f213b0ec22765f14a14429905946fda
          inlined_ast: 1ac03206ad3e2d479c66647f987884df8f213b0ec22765f14a14429905946fda
          dce_ast: 002eb4a56f1ef2c1ec0b032a3aa830a4b96db4b41ad264b4848188ed7fc40da2
>>>>>>> 1d9197f4
          bytecode: e335101f9a6607193a53e022c22c7023d7bdecc843bfffec6c25d75e7c403a4b
          errors: ""
          warnings: ""<|MERGE_RESOLUTION|>--- conflicted
+++ resolved
@@ -3,29 +3,16 @@
 expectation: Pass
 outputs:
   - - compile:
-<<<<<<< HEAD
-        - initial_symbol_table: f00364ba613dd752ae147fd2b0bd0c6581112bd637cbc6b1a194e3cf8df8b6a4
-          type_checked_symbol_table: 5009beec148f5daa76a290f6642d897c70ee461760c43b1a48283acee68ecbd3
-          unrolled_symbol_table: 5009beec148f5daa76a290f6642d897c70ee461760c43b1a48283acee68ecbd3
-          initial_ast: edd90c346292a0bad65079753ea46c190a1cf353936099af1d37bc2eacfbe05a
-          unrolled_ast: edd90c346292a0bad65079753ea46c190a1cf353936099af1d37bc2eacfbe05a
-          ssa_ast: 45aab059e62d93a72699f39f79f0ec7088af4121823a22fef09b952bb5ac3567
-          flattened_ast: 74d8fd7543cbdeef74038148464ed6a37c29fad175750bad4f7e5eebfd33c967
-          destructured_ast: be64bd5f475bc37501d2b10f6cb66a43aed176205524673547753393892453c1
-          inlined_ast: be64bd5f475bc37501d2b10f6cb66a43aed176205524673547753393892453c1
-          dce_ast: 7da66364f168496132706756bf3d726ddc24abe15d6d6908f6c62ddf80e2918a
-=======
-        - initial_symbol_table: 720c39c5973bd1ea0b2dbb85fb4e685d89b63f099f0b594cb466b9ce87675c37
-          type_checked_symbol_table: 19f22d2c5804247050ef7669e1299b24e6bf43a3873d0f390f32028e4ddb3020
-          unrolled_symbol_table: 19f22d2c5804247050ef7669e1299b24e6bf43a3873d0f390f32028e4ddb3020
-          initial_ast: e8eae7f1ef75d6ad59c0179875c1e94424584a321b5abfdcda8c4f0e38d19f61
-          unrolled_ast: e8eae7f1ef75d6ad59c0179875c1e94424584a321b5abfdcda8c4f0e38d19f61
-          ssa_ast: 5064794f804969736eba8b82d8b38f553c3fc7cfb0e4c9b2c121114d86d9c8c9
-          flattened_ast: a8a78a5e43dcc6af7ccb8c9e53d9349208b9c321607723528b5eeb00a79f7bef
-          destructured_ast: 1ac03206ad3e2d479c66647f987884df8f213b0ec22765f14a14429905946fda
-          inlined_ast: 1ac03206ad3e2d479c66647f987884df8f213b0ec22765f14a14429905946fda
-          dce_ast: 002eb4a56f1ef2c1ec0b032a3aa830a4b96db4b41ad264b4848188ed7fc40da2
->>>>>>> 1d9197f4
+        - initial_symbol_table: 20f182be4d266ff1bdf1f1fd5fdda13dfcd75a35cee0541eb15535abbf46f21f
+          type_checked_symbol_table: b4c1f5ff8edadf3cd8fa58bfc3684c17700aff76b9b856b518bbb6c9a25d0bec
+          unrolled_symbol_table: b4c1f5ff8edadf3cd8fa58bfc3684c17700aff76b9b856b518bbb6c9a25d0bec
+          initial_ast: 4be80b510dc6b6be63e6bc8e241b85cf7f0334a95fb6bd6931a08a8c3bb3f74d
+          unrolled_ast: 4be80b510dc6b6be63e6bc8e241b85cf7f0334a95fb6bd6931a08a8c3bb3f74d
+          ssa_ast: 5a581e4181f9cacf6d84a9afa7e68cb215d2eb5e12e728e4d2bc7de2e22a05dc
+          flattened_ast: e79df3a96d605c9e647f3709b4c97266d4e93b5d8a84fa8d5305b83752e5dee5
+          destructured_ast: a6a70f67ab43470b4768192c72cfefd60ac4d03db41632d4c7fd101de8b9b966
+          inlined_ast: a6a70f67ab43470b4768192c72cfefd60ac4d03db41632d4c7fd101de8b9b966
+          dce_ast: b1edd2bfdabbc088ae1eaccc5861566067d23311b277304136475a6c424c33f6
           bytecode: e335101f9a6607193a53e022c22c7023d7bdecc843bfffec6c25d75e7c403a4b
           errors: ""
           warnings: ""
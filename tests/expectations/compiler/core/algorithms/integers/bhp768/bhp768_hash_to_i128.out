--- conflicted
+++ resolved
@@ -3,29 +3,16 @@
 expectation: Pass
 outputs:
   - - compile:
-<<<<<<< HEAD
-        - initial_symbol_table: 7663250c6f266d8ff8bc029270277b0e00033e6628ea14a1b3dd9f46eeb34834
-          type_checked_symbol_table: 85f860a6f878c647bb1ce0795064b136203d3d64a6a12ca6ef59af594af77dce
-          unrolled_symbol_table: 85f860a6f878c647bb1ce0795064b136203d3d64a6a12ca6ef59af594af77dce
-          initial_ast: 8e0ab4cc7f46a13ba2e912af19bf823425e7c4165580b0b3ee62aaf066753f1f
-          unrolled_ast: 8e0ab4cc7f46a13ba2e912af19bf823425e7c4165580b0b3ee62aaf066753f1f
-          ssa_ast: d84a6a8d25dd1dab205ccb0d783788919b60509d47a00a5eaa7bdd603e90d26c
-          flattened_ast: 3f9c43e719346b1f07d94e8826bb065ff69105ba7006d372a6e66df64636bc71
-          destructured_ast: 10e8240e4ba1ac9f7beccffe8cfe952ae82d7cd8ed129585ab06a12428ef7024
-          inlined_ast: 10e8240e4ba1ac9f7beccffe8cfe952ae82d7cd8ed129585ab06a12428ef7024
-          dce_ast: 5c4b50232279b9cee74bd59907fd572b4a0ac33bc401876e3257395c94ae8c8f
-=======
-        - initial_symbol_table: e843b79f66c9f7be987fa7be8eb17f89af3da83b3c17bdcb0c5369563c7c21fb
-          type_checked_symbol_table: c0d676aee6398c29f2310af23b5abef6143d931a509ad26e07832c31f4449ae3
-          unrolled_symbol_table: c0d676aee6398c29f2310af23b5abef6143d931a509ad26e07832c31f4449ae3
-          initial_ast: b480af461ac0cebfd2a0d191f5da1987087dcb4196aaf3c772023e23122b7717
-          unrolled_ast: b480af461ac0cebfd2a0d191f5da1987087dcb4196aaf3c772023e23122b7717
-          ssa_ast: 17e087abf406c4cdf1992ceb6d25348a4193f29a1b1287788da0d1d7dbd8e3b9
-          flattened_ast: 753151462f8534fe1bcb2a067a72851b4353565fa3b1b96167601b1d6f832134
-          destructured_ast: c4fec0724a054dc3d134c4892f08240982516905c5f5e75ecb2a9ceb3e39ef36
-          inlined_ast: c4fec0724a054dc3d134c4892f08240982516905c5f5e75ecb2a9ceb3e39ef36
-          dce_ast: e84dec5434cbef0ff9c68b3d00c073fe412bbc867d7dd77623a492986faa2791
->>>>>>> 1d9197f4
+        - initial_symbol_table: 88337028e1c8b518142989b2c36459f26268b0660501d07046a2af01e286a25d
+          type_checked_symbol_table: 85845a68b23d3e281346ae8fd1f3147dba218f5fd2f65dd7b3ec39d2c912fc3f
+          unrolled_symbol_table: 85845a68b23d3e281346ae8fd1f3147dba218f5fd2f65dd7b3ec39d2c912fc3f
+          initial_ast: 913aaf9590b036c45a6aff322458b70e7fa8d2223c6afba92ad58507eea4c64a
+          unrolled_ast: 913aaf9590b036c45a6aff322458b70e7fa8d2223c6afba92ad58507eea4c64a
+          ssa_ast: ff280e316fa470880a27669605305a3500f5c9bf58ae8ee5eea1bb3cb4d438bc
+          flattened_ast: ab88b31abf8f6ac0a759cc7ebfa60f9266726184f3e488add4f02ebd8dae1e13
+          destructured_ast: e6259a369a77290cb27d1e50eaaf1b388beae03aafb52b754fd8a6b6b8ccf31a
+          inlined_ast: e6259a369a77290cb27d1e50eaaf1b388beae03aafb52b754fd8a6b6b8ccf31a
+          dce_ast: 88cb819df191958d934a2757cf083c353424174ded80d7516f93945da1c86b19
           bytecode: f9f56b97798b2dca8b9631e0e5d25ed37780f634a407e53c88cded45c80c07eb
           errors: ""
           warnings: ""
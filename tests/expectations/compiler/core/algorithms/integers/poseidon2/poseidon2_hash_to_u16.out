---
namespace: Compile
expectation: Pass
outputs:
  - - compile:
<<<<<<< HEAD
        - initial_symbol_table: 0ca2caa5119ad8321c02902964c50669237711713d6ff2978bee751b9188925b
          type_checked_symbol_table: 4dca1d62163f5d313d3dc3eba26a64f890dd816c23c96432624135c5c1426af6
          unrolled_symbol_table: 4dca1d62163f5d313d3dc3eba26a64f890dd816c23c96432624135c5c1426af6
          initial_ast: d226e30d9653873e08a71ab113a8dc72ce83cb442d21b9716732ba9f29d09d62
          unrolled_ast: d226e30d9653873e08a71ab113a8dc72ce83cb442d21b9716732ba9f29d09d62
          ssa_ast: 3291dbcbd8104c72d2db1125feb8354f7bd3c970b65eaea9b78aba8ec72dc1c0
          flattened_ast: b5b31460b17ea1b5c769ac1e929b76ffa9e2d64abcfbc2302320e5b89f26254f
          destructured_ast: ffcbd992d5ed2ab6f689a4441634484543a9e1898cf54d976c60ae0d5b2251b7
          inlined_ast: ffcbd992d5ed2ab6f689a4441634484543a9e1898cf54d976c60ae0d5b2251b7
          dce_ast: ac62a9759e30faf12a7e9e597485c6944e41e0977d9e7b6f743882a48606bd2d
=======
        - initial_symbol_table: 0a8cdfe6525fbd0f4affcc4e41070522a4e8d46ee262c74ee047dba0de3334cb
          type_checked_symbol_table: 09cc08f638ea700b7a8923b2ec2d48e9ec07d93b43d2fdd510b1cad4f40bb51e
          unrolled_symbol_table: 09cc08f638ea700b7a8923b2ec2d48e9ec07d93b43d2fdd510b1cad4f40bb51e
          initial_ast: 9a3ab04a625333d4d1c471cebbe2b0ae29b72fc60aea95666114e8d34129c568
          unrolled_ast: 9a3ab04a625333d4d1c471cebbe2b0ae29b72fc60aea95666114e8d34129c568
          ssa_ast: 9217b9359a7cbd2bb73d83ff5f75893ec4d7fb635af7a253484f6593e5571767
          flattened_ast: 3a3d621186aed55541c3fb77576cdac08e4e43fa041a96b64ea0abcc7f9e9665
          destructured_ast: 6e8299e0ea0cef60b734f7e5883f3dd0d678af1179a3ac0ea7e00a33e1ac43dd
          inlined_ast: 6e8299e0ea0cef60b734f7e5883f3dd0d678af1179a3ac0ea7e00a33e1ac43dd
          dce_ast: 349158108f26b1f66bc5a4f9aa6ebbd9e9b992ac0535114b36b4050203fd4ce9
>>>>>>> 1d9197f4
          bytecode: 798c6160516f2d9cbdf4c3e0c22a9e6c1be1fc46f3f7907aadd2294e4471bb94
          errors: ""
          warnings: ""<|MERGE_RESOLUTION|>--- conflicted
+++ resolved
@@ -3,29 +3,16 @@
 expectation: Pass
 outputs:
   - - compile:
-<<<<<<< HEAD
-        - initial_symbol_table: 0ca2caa5119ad8321c02902964c50669237711713d6ff2978bee751b9188925b
-          type_checked_symbol_table: 4dca1d62163f5d313d3dc3eba26a64f890dd816c23c96432624135c5c1426af6
-          unrolled_symbol_table: 4dca1d62163f5d313d3dc3eba26a64f890dd816c23c96432624135c5c1426af6
-          initial_ast: d226e30d9653873e08a71ab113a8dc72ce83cb442d21b9716732ba9f29d09d62
-          unrolled_ast: d226e30d9653873e08a71ab113a8dc72ce83cb442d21b9716732ba9f29d09d62
-          ssa_ast: 3291dbcbd8104c72d2db1125feb8354f7bd3c970b65eaea9b78aba8ec72dc1c0
-          flattened_ast: b5b31460b17ea1b5c769ac1e929b76ffa9e2d64abcfbc2302320e5b89f26254f
-          destructured_ast: ffcbd992d5ed2ab6f689a4441634484543a9e1898cf54d976c60ae0d5b2251b7
-          inlined_ast: ffcbd992d5ed2ab6f689a4441634484543a9e1898cf54d976c60ae0d5b2251b7
-          dce_ast: ac62a9759e30faf12a7e9e597485c6944e41e0977d9e7b6f743882a48606bd2d
-=======
-        - initial_symbol_table: 0a8cdfe6525fbd0f4affcc4e41070522a4e8d46ee262c74ee047dba0de3334cb
-          type_checked_symbol_table: 09cc08f638ea700b7a8923b2ec2d48e9ec07d93b43d2fdd510b1cad4f40bb51e
-          unrolled_symbol_table: 09cc08f638ea700b7a8923b2ec2d48e9ec07d93b43d2fdd510b1cad4f40bb51e
-          initial_ast: 9a3ab04a625333d4d1c471cebbe2b0ae29b72fc60aea95666114e8d34129c568
-          unrolled_ast: 9a3ab04a625333d4d1c471cebbe2b0ae29b72fc60aea95666114e8d34129c568
-          ssa_ast: 9217b9359a7cbd2bb73d83ff5f75893ec4d7fb635af7a253484f6593e5571767
-          flattened_ast: 3a3d621186aed55541c3fb77576cdac08e4e43fa041a96b64ea0abcc7f9e9665
-          destructured_ast: 6e8299e0ea0cef60b734f7e5883f3dd0d678af1179a3ac0ea7e00a33e1ac43dd
-          inlined_ast: 6e8299e0ea0cef60b734f7e5883f3dd0d678af1179a3ac0ea7e00a33e1ac43dd
-          dce_ast: 349158108f26b1f66bc5a4f9aa6ebbd9e9b992ac0535114b36b4050203fd4ce9
->>>>>>> 1d9197f4
+        - initial_symbol_table: 41af720cc1d434c939e53f987f86625f33b305dda37e8d4ddbd4671fd14ca620
+          type_checked_symbol_table: 63f9e8d294e5cdbd39df3e97d0499c9156c4dff78fa47f25193700722caea0f3
+          unrolled_symbol_table: 63f9e8d294e5cdbd39df3e97d0499c9156c4dff78fa47f25193700722caea0f3
+          initial_ast: 7de274aa8783324202c13f77267cf359a3407741b6f5b1250ceb81ae85bd0619
+          unrolled_ast: 7de274aa8783324202c13f77267cf359a3407741b6f5b1250ceb81ae85bd0619
+          ssa_ast: c6301cd3ead8c3a00a0fbe9d57f56c860a517073bd7338fd6350d0816249990c
+          flattened_ast: 8f5c64a8fb958fd2257056df9efb754636e04175a7f5b2029abfb98139067c9a
+          destructured_ast: a82bbaf99f309d28c80d50409137927035e4b464b8a9470ce1b361ec450386d3
+          inlined_ast: a82bbaf99f309d28c80d50409137927035e4b464b8a9470ce1b361ec450386d3
+          dce_ast: e719b645e243e99a0e9a979c7f58ef1a4a57d62423cda9e8e30518666a726c7c
           bytecode: 798c6160516f2d9cbdf4c3e0c22a9e6c1be1fc46f3f7907aadd2294e4471bb94
           errors: ""
           warnings: ""
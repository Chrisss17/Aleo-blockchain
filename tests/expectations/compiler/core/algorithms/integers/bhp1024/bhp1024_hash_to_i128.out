--- conflicted
+++ resolved
@@ -3,29 +3,16 @@
 expectation: Pass
 outputs:
   - - compile:
-<<<<<<< HEAD
-        - initial_symbol_table: 7663250c6f266d8ff8bc029270277b0e00033e6628ea14a1b3dd9f46eeb34834
-          type_checked_symbol_table: 85f860a6f878c647bb1ce0795064b136203d3d64a6a12ca6ef59af594af77dce
-          unrolled_symbol_table: 85f860a6f878c647bb1ce0795064b136203d3d64a6a12ca6ef59af594af77dce
-          initial_ast: 63f31269f0fbf44b0210fb6ef885ac4e2ac4cca59135761ec038d46f48d9d477
-          unrolled_ast: 63f31269f0fbf44b0210fb6ef885ac4e2ac4cca59135761ec038d46f48d9d477
-          ssa_ast: 72bd4ecd5c08c581d969af0410202799975370c382dfc30849cd456204e2c680
-          flattened_ast: 49520471dfafda1e82172a37e14cda7b137b608e8fb883035b0aa8b0ec8a4407
-          destructured_ast: 73c5946dcb9bfd3ffd9c40eca73a6d4381cfcc7105f253e6298692f9ccab5245
-          inlined_ast: 73c5946dcb9bfd3ffd9c40eca73a6d4381cfcc7105f253e6298692f9ccab5245
-          dce_ast: 4041b00f0e2fe32e69147ce6b133d384377ac45821c9def0740d410c566dd212
-=======
-        - initial_symbol_table: e843b79f66c9f7be987fa7be8eb17f89af3da83b3c17bdcb0c5369563c7c21fb
-          type_checked_symbol_table: c0d676aee6398c29f2310af23b5abef6143d931a509ad26e07832c31f4449ae3
-          unrolled_symbol_table: c0d676aee6398c29f2310af23b5abef6143d931a509ad26e07832c31f4449ae3
-          initial_ast: ca9ca292d888d83ee77864fdab2e6261b4153557ccd7a035da1038c81fa52b0f
-          unrolled_ast: ca9ca292d888d83ee77864fdab2e6261b4153557ccd7a035da1038c81fa52b0f
-          ssa_ast: 5e4cee8b5cd1493018481a59f2a7fa71436bb20af72af783433c2e3f9517d4a7
-          flattened_ast: 12c247f4ad4e3782b046285b3b7ef17a3464128b78b37c7b40b60bae04b549cb
-          destructured_ast: 6ab18c975130ecd3d59c5767b1c6ab5fdd936e8966e15fd7e90504ac485d4819
-          inlined_ast: 6ab18c975130ecd3d59c5767b1c6ab5fdd936e8966e15fd7e90504ac485d4819
-          dce_ast: c07226be00f7ee6e8a85fa60c7b27fd934bc191d0ae229dcdfc2073ac02448bd
->>>>>>> 1d9197f4
+        - initial_symbol_table: 88337028e1c8b518142989b2c36459f26268b0660501d07046a2af01e286a25d
+          type_checked_symbol_table: 85845a68b23d3e281346ae8fd1f3147dba218f5fd2f65dd7b3ec39d2c912fc3f
+          unrolled_symbol_table: 85845a68b23d3e281346ae8fd1f3147dba218f5fd2f65dd7b3ec39d2c912fc3f
+          initial_ast: 442c5362ae1cccc6219eb6ed3535001f3aa1d8211912e35855d268e36c35d71e
+          unrolled_ast: 442c5362ae1cccc6219eb6ed3535001f3aa1d8211912e35855d268e36c35d71e
+          ssa_ast: a2fa6a2378ffe24ed6cbfe450e75935793bee13d0c62c8f66597ab20f6215b6e
+          flattened_ast: 282f6dacfa73e9b5344db2b401d04d3bbe20a106eb596c7686900bec344dbd95
+          destructured_ast: f1749d788d7ccf00e5c8dd89d2487b8d92489c5ae09006f394e50b6d2ee712de
+          inlined_ast: f1749d788d7ccf00e5c8dd89d2487b8d92489c5ae09006f394e50b6d2ee712de
+          dce_ast: 2a8b0ea8985ab9c858f663ce59e0277a6d77f20820e0ac4960459e49efeabe0e
           bytecode: 291203118efe8ad584e0fe1e5ad940b457fea07bc1833c28dcc64d0f5e380261
           errors: ""
           warnings: ""
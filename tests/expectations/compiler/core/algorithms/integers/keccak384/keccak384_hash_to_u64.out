--- conflicted
+++ resolved
@@ -3,29 +3,16 @@
 expectation: Pass
 outputs:
   - - compile:
-<<<<<<< HEAD
-        - initial_symbol_table: bf263d04fc2a6ac36471c659256e5478fdf34037fdce7f864e8b162ff591efc1
-          type_checked_symbol_table: 53bf621a0d188b44634e3178e7de4ba51612d1f857927d994e2d44ffe1e9b8b3
-          unrolled_symbol_table: 53bf621a0d188b44634e3178e7de4ba51612d1f857927d994e2d44ffe1e9b8b3
-          initial_ast: ab91dad2de175dc6237e83b93b8fefe196b0726ff5d0f8b5f29d34ce7af7b727
-          unrolled_ast: ab91dad2de175dc6237e83b93b8fefe196b0726ff5d0f8b5f29d34ce7af7b727
-          ssa_ast: e22d12afbc61d07ec500cdae44771c4c3579ea29f2c7acceab88e4e8ff941ffe
-          flattened_ast: 6692b0a381efd6c5c1a00e9d2b4afb5eae65c8ef3e399b6414acf2f1cbfc6e30
-          destructured_ast: c03139f6b55739b45cf329fcb31bd95be09dc190ed7073bee79f7ebbbbda5149
-          inlined_ast: c03139f6b55739b45cf329fcb31bd95be09dc190ed7073bee79f7ebbbbda5149
-          dce_ast: 23afa81426c22b1fac0b24d39639958e067e17a6898a7a8e57135c3d88d1a9f4
-=======
-        - initial_symbol_table: e9e48a0700cfed44835ab006091ceacca0833e1f82a9ef286a763fed6e79dc5b
-          type_checked_symbol_table: bd4278ba6d86946ca6487d2eeea6b13e03b6dadf393aef426e6dd025f67be10f
-          unrolled_symbol_table: bd4278ba6d86946ca6487d2eeea6b13e03b6dadf393aef426e6dd025f67be10f
-          initial_ast: 23b8b58731d38feab41aba245a47d3bf5250cf1a9bbeed3807dab766738e4d71
-          unrolled_ast: 23b8b58731d38feab41aba245a47d3bf5250cf1a9bbeed3807dab766738e4d71
-          ssa_ast: 3eef2830bd9ad5fb7bd7765d0f67d905869d0b81e8fc03e0490ef41be98b8941
-          flattened_ast: 3cceb7c9ba7b12d4835eb81c8f795c96197671f941c08674eb2559465df127c3
-          destructured_ast: 6a8d295f60676e46b989e333e33ceac6a0699295eb9f25125d3f9972300855af
-          inlined_ast: 6a8d295f60676e46b989e333e33ceac6a0699295eb9f25125d3f9972300855af
-          dce_ast: b321fc9e4ae9caa8755e7c5798c3b0df09be8cde1fc4a46e0e673669e31538af
->>>>>>> 1d9197f4
+        - initial_symbol_table: 14d8cd29379818c60cbbcb22e1e328085dbda631550b835594a3d642e1c7429d
+          type_checked_symbol_table: 17206c185dad1a3efcd80ea8b4e893b514257beb3d9fcadbdd75aef58977d795
+          unrolled_symbol_table: 17206c185dad1a3efcd80ea8b4e893b514257beb3d9fcadbdd75aef58977d795
+          initial_ast: fbc425432e4bb5f196cf15abded34b03c2561dda3b3f3893a13729e5fd5451b4
+          unrolled_ast: fbc425432e4bb5f196cf15abded34b03c2561dda3b3f3893a13729e5fd5451b4
+          ssa_ast: d1baeaba60462458e6df188fe19c46ea37d991f81fe726d7e2bb8a4e4917f440
+          flattened_ast: 86bfec7d06f017f4534b3a525b7f992fa3a83fad16d3752a37dbee0db0713290
+          destructured_ast: 4ea05d10385e7ec975633f1e7fdde2178abbc81d9db211be2431b5790e2bbfe0
+          inlined_ast: 4ea05d10385e7ec975633f1e7fdde2178abbc81d9db211be2431b5790e2bbfe0
+          dce_ast: 1e3f8cf6138191870cebaaf54e8994caa04d7a61117e929e13f242a4b0faa4ab
           bytecode: e21f3d467b66f55e41c864391412af065fcfd0b44bb6697e68693b5c8620e4bc
           errors: ""
           warnings: ""
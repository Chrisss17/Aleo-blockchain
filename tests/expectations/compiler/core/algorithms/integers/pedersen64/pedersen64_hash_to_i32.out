---
namespace: Compile
expectation: Pass
outputs:
  - - compile:
<<<<<<< HEAD
        - initial_symbol_table: dece2ca29809b570697f5484a501cf5bb4c6f639647de8fc8fcb17e4c1e7f691
          type_checked_symbol_table: 2aafeeee959d036fbde5c17f25cffe36e7e5224a81f740ebcab237810815e4c8
          unrolled_symbol_table: 2aafeeee959d036fbde5c17f25cffe36e7e5224a81f740ebcab237810815e4c8
          initial_ast: 9ba4e2c24f493f592987d4bacb552d9d8b2a1e45bd70168b2bfeeebf782f69f5
          unrolled_ast: 9ba4e2c24f493f592987d4bacb552d9d8b2a1e45bd70168b2bfeeebf782f69f5
          ssa_ast: f5da27b63884b17d1899edf0173d0a61a4b4197b92f4faf8b44b7fcd5d59e775
          flattened_ast: e2d350fb97e66f10545fc48417d6e192f9ab9e690786c9f8772a3515710b1abe
          destructured_ast: e5ea3deffc36d6ddfb8968258ea254a1ebb22fc1535865667a4c4f23b298d9d3
          inlined_ast: e5ea3deffc36d6ddfb8968258ea254a1ebb22fc1535865667a4c4f23b298d9d3
          dce_ast: 8b4d2165f0b7e41adadb938c76ca0bbc5e22611cc8d68b765a2f83140c0208aa
=======
        - initial_symbol_table: 0de1f7cce42cb87809076bef9d2fa88f433d0a4347ef6dc4f61a61eaadc95527
          type_checked_symbol_table: b3db0688c36888240fc20e63c84e2ab3c1affe95b0c99cf869093d89445e70d9
          unrolled_symbol_table: b3db0688c36888240fc20e63c84e2ab3c1affe95b0c99cf869093d89445e70d9
          initial_ast: 435dda590ca9b951d0812df6b8f1fe9ad076cb8bb82138d859d4d2522db1632d
          unrolled_ast: 435dda590ca9b951d0812df6b8f1fe9ad076cb8bb82138d859d4d2522db1632d
          ssa_ast: 6099bc192c577b0cb3e59558cbc355fe28f8a8a37232ea932e3c792e094071d7
          flattened_ast: 8e41ff62a1faddc17457dcc8bde3f197491b2a079ffa02bc01d464996d75610c
          destructured_ast: abf0e0d703ba1e245fbdea1727abda14b35afb281113a5dbb2e169343ad6de4d
          inlined_ast: abf0e0d703ba1e245fbdea1727abda14b35afb281113a5dbb2e169343ad6de4d
          dce_ast: 737208d8af80d438509fe85ecb3a8ee3b594286a9fc903f47192a8aafc904bac
>>>>>>> 1d9197f4
          bytecode: fce545d86eb7b3a7d6fed930294f52c2289b6d7971b333cf047811bde82aa8c2
          errors: ""
          warnings: ""<|MERGE_RESOLUTION|>--- conflicted
+++ resolved
@@ -3,29 +3,16 @@
 expectation: Pass
 outputs:
   - - compile:
-<<<<<<< HEAD
-        - initial_symbol_table: dece2ca29809b570697f5484a501cf5bb4c6f639647de8fc8fcb17e4c1e7f691
-          type_checked_symbol_table: 2aafeeee959d036fbde5c17f25cffe36e7e5224a81f740ebcab237810815e4c8
-          unrolled_symbol_table: 2aafeeee959d036fbde5c17f25cffe36e7e5224a81f740ebcab237810815e4c8
-          initial_ast: 9ba4e2c24f493f592987d4bacb552d9d8b2a1e45bd70168b2bfeeebf782f69f5
-          unrolled_ast: 9ba4e2c24f493f592987d4bacb552d9d8b2a1e45bd70168b2bfeeebf782f69f5
-          ssa_ast: f5da27b63884b17d1899edf0173d0a61a4b4197b92f4faf8b44b7fcd5d59e775
-          flattened_ast: e2d350fb97e66f10545fc48417d6e192f9ab9e690786c9f8772a3515710b1abe
-          destructured_ast: e5ea3deffc36d6ddfb8968258ea254a1ebb22fc1535865667a4c4f23b298d9d3
-          inlined_ast: e5ea3deffc36d6ddfb8968258ea254a1ebb22fc1535865667a4c4f23b298d9d3
-          dce_ast: 8b4d2165f0b7e41adadb938c76ca0bbc5e22611cc8d68b765a2f83140c0208aa
-=======
-        - initial_symbol_table: 0de1f7cce42cb87809076bef9d2fa88f433d0a4347ef6dc4f61a61eaadc95527
-          type_checked_symbol_table: b3db0688c36888240fc20e63c84e2ab3c1affe95b0c99cf869093d89445e70d9
-          unrolled_symbol_table: b3db0688c36888240fc20e63c84e2ab3c1affe95b0c99cf869093d89445e70d9
-          initial_ast: 435dda590ca9b951d0812df6b8f1fe9ad076cb8bb82138d859d4d2522db1632d
-          unrolled_ast: 435dda590ca9b951d0812df6b8f1fe9ad076cb8bb82138d859d4d2522db1632d
-          ssa_ast: 6099bc192c577b0cb3e59558cbc355fe28f8a8a37232ea932e3c792e094071d7
-          flattened_ast: 8e41ff62a1faddc17457dcc8bde3f197491b2a079ffa02bc01d464996d75610c
-          destructured_ast: abf0e0d703ba1e245fbdea1727abda14b35afb281113a5dbb2e169343ad6de4d
-          inlined_ast: abf0e0d703ba1e245fbdea1727abda14b35afb281113a5dbb2e169343ad6de4d
-          dce_ast: 737208d8af80d438509fe85ecb3a8ee3b594286a9fc903f47192a8aafc904bac
->>>>>>> 1d9197f4
+        - initial_symbol_table: 160fba5cf2ab145e968fd94b3b699e4da872d7bc093de37d3bdf1d66e8c187ef
+          type_checked_symbol_table: fca54dd10fdb2a5e761c768875018817c27be11f5bff68255d785f5cbd23ace0
+          unrolled_symbol_table: fca54dd10fdb2a5e761c768875018817c27be11f5bff68255d785f5cbd23ace0
+          initial_ast: c7ad27e068f9e31d5f4a579b6aae9a4d7d5098d31ec335c2a7df6cf2a88b6d5c
+          unrolled_ast: c7ad27e068f9e31d5f4a579b6aae9a4d7d5098d31ec335c2a7df6cf2a88b6d5c
+          ssa_ast: a88f3e17618f04390f496477a9f667cedcf7f1923e43c2e71c17c6640d0fc48f
+          flattened_ast: 74d7b2d2a23070867422c1c542ef45c18682d94eaba6d93382c666b4881faada
+          destructured_ast: 7b778c1b7c677f31a3bb48eabebe3312dc6a3efbb99a90aa8006a720054c5b15
+          inlined_ast: 7b778c1b7c677f31a3bb48eabebe3312dc6a3efbb99a90aa8006a720054c5b15
+          dce_ast: 1fd3566375218e2f0752e38f20dc92185e8b0d95791028b08258d1c1c68d9f32
           bytecode: fce545d86eb7b3a7d6fed930294f52c2289b6d7971b333cf047811bde82aa8c2
           errors: ""
           warnings: ""
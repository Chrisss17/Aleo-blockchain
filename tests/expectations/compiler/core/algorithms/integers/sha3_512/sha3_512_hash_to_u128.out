---
namespace: Compile
expectation: Pass
outputs:
  - - compile:
<<<<<<< HEAD
        - initial_symbol_table: c61001eb615254ac870ec9d0371f14625c9f8a37460dcd21200d89dc858a38b0
          type_checked_symbol_table: 3b673765d4870f7a85c78676fd417b30a14bc2c4f7197a499b6f2f278440d39a
          unrolled_symbol_table: 3b673765d4870f7a85c78676fd417b30a14bc2c4f7197a499b6f2f278440d39a
          initial_ast: 9dae74aa869557b2742a6480593ac512c705853e8dc0a9a6669cfa616060d2cb
          unrolled_ast: 9dae74aa869557b2742a6480593ac512c705853e8dc0a9a6669cfa616060d2cb
          ssa_ast: 2790a4076305db4c5798bf3f50c7c89dab97725848e57a80520331cccc3752e6
          flattened_ast: fa990e4f5c17e90d3f6c087cf59da76244a155a18441e3cdd4ba20013874534b
          destructured_ast: a244cf830016399bfdb5a72882bc7d0ccbc948b9c5b13f2dee9a73a75978971b
          inlined_ast: a244cf830016399bfdb5a72882bc7d0ccbc948b9c5b13f2dee9a73a75978971b
          dce_ast: c554e9f3695e80d52fd67ff2cb74cc6be29bc10c8e69e1a1a1959b9ed8de87f9
=======
        - initial_symbol_table: 2098f8ebd0588d99620122d826cadd823f83b41bae8216e6caaab628e727c272
          type_checked_symbol_table: d5b873cabddbb1757332e28a7e3ad3fdccda4efc0dc5573eb45d57350a977a2d
          unrolled_symbol_table: d5b873cabddbb1757332e28a7e3ad3fdccda4efc0dc5573eb45d57350a977a2d
          initial_ast: b0573edae4baf9637295e89bd0c191bff27806b6e549d39766790173e0aa6b7c
          unrolled_ast: b0573edae4baf9637295e89bd0c191bff27806b6e549d39766790173e0aa6b7c
          ssa_ast: 4dabf37d0c49800e6ab83d78b2b0b4aefd1032ed934e34b22d33a1da9ccfc29c
          flattened_ast: 8815be30d797a5ee18444f05a627e5a83908da2fc14e14e47f8d27b685c069ad
          destructured_ast: 75c8f408e182d9d4201e43cde46656f79d3bf444548710f7cf2840f061760d45
          inlined_ast: 75c8f408e182d9d4201e43cde46656f79d3bf444548710f7cf2840f061760d45
          dce_ast: c611fb0b2e3dd680e7012ed76f86c6ab43543ee47131415d008e1c240b830d8d
>>>>>>> 1d9197f4
          bytecode: 540f46ca90fbe10a5ad8ff7b757d5d55a6e735ffd21c22116e7c65f0b9bde58d
          errors: ""
          warnings: ""<|MERGE_RESOLUTION|>--- conflicted
+++ resolved
@@ -3,29 +3,16 @@
 expectation: Pass
 outputs:
   - - compile:
-<<<<<<< HEAD
-        - initial_symbol_table: c61001eb615254ac870ec9d0371f14625c9f8a37460dcd21200d89dc858a38b0
-          type_checked_symbol_table: 3b673765d4870f7a85c78676fd417b30a14bc2c4f7197a499b6f2f278440d39a
-          unrolled_symbol_table: 3b673765d4870f7a85c78676fd417b30a14bc2c4f7197a499b6f2f278440d39a
-          initial_ast: 9dae74aa869557b2742a6480593ac512c705853e8dc0a9a6669cfa616060d2cb
-          unrolled_ast: 9dae74aa869557b2742a6480593ac512c705853e8dc0a9a6669cfa616060d2cb
-          ssa_ast: 2790a4076305db4c5798bf3f50c7c89dab97725848e57a80520331cccc3752e6
-          flattened_ast: fa990e4f5c17e90d3f6c087cf59da76244a155a18441e3cdd4ba20013874534b
-          destructured_ast: a244cf830016399bfdb5a72882bc7d0ccbc948b9c5b13f2dee9a73a75978971b
-          inlined_ast: a244cf830016399bfdb5a72882bc7d0ccbc948b9c5b13f2dee9a73a75978971b
-          dce_ast: c554e9f3695e80d52fd67ff2cb74cc6be29bc10c8e69e1a1a1959b9ed8de87f9
-=======
-        - initial_symbol_table: 2098f8ebd0588d99620122d826cadd823f83b41bae8216e6caaab628e727c272
-          type_checked_symbol_table: d5b873cabddbb1757332e28a7e3ad3fdccda4efc0dc5573eb45d57350a977a2d
-          unrolled_symbol_table: d5b873cabddbb1757332e28a7e3ad3fdccda4efc0dc5573eb45d57350a977a2d
-          initial_ast: b0573edae4baf9637295e89bd0c191bff27806b6e549d39766790173e0aa6b7c
-          unrolled_ast: b0573edae4baf9637295e89bd0c191bff27806b6e549d39766790173e0aa6b7c
-          ssa_ast: 4dabf37d0c49800e6ab83d78b2b0b4aefd1032ed934e34b22d33a1da9ccfc29c
-          flattened_ast: 8815be30d797a5ee18444f05a627e5a83908da2fc14e14e47f8d27b685c069ad
-          destructured_ast: 75c8f408e182d9d4201e43cde46656f79d3bf444548710f7cf2840f061760d45
-          inlined_ast: 75c8f408e182d9d4201e43cde46656f79d3bf444548710f7cf2840f061760d45
-          dce_ast: c611fb0b2e3dd680e7012ed76f86c6ab43543ee47131415d008e1c240b830d8d
->>>>>>> 1d9197f4
+        - initial_symbol_table: 674860f890826b537e64938487bd497d978746e7e75ab99f8d3fa2a7976ef9d9
+          type_checked_symbol_table: 631676e7c0c6d9c0b3d1bc1aaf4d64c480acc6da3b554cfdb08e9c1abfb6c21f
+          unrolled_symbol_table: 631676e7c0c6d9c0b3d1bc1aaf4d64c480acc6da3b554cfdb08e9c1abfb6c21f
+          initial_ast: 2522991a18b115397a49160dddfd5452cff99bfb2b7be818d3bc95c80fce607d
+          unrolled_ast: 2522991a18b115397a49160dddfd5452cff99bfb2b7be818d3bc95c80fce607d
+          ssa_ast: 31ad06c4a6c87931fa36d849c6a400b735415370e5fff11b35cf31441ef36f33
+          flattened_ast: 3d85978ca5aa9408e3d7ce50580edb1a83bafa0abc948b0ed5dafe07378aa1bf
+          destructured_ast: 89fae896f66a6c9208fb224cb88bc77568d78117e3df4a0f50ab29cdb30a5484
+          inlined_ast: 89fae896f66a6c9208fb224cb88bc77568d78117e3df4a0f50ab29cdb30a5484
+          dce_ast: 79ae72f46f6c10635fb52e327bbea41068a236577d82f12668405c6284d3f61c
           bytecode: 540f46ca90fbe10a5ad8ff7b757d5d55a6e735ffd21c22116e7c65f0b9bde58d
           errors: ""
           warnings: ""
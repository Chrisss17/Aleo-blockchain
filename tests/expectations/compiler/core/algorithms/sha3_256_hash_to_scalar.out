--- conflicted
+++ resolved
@@ -3,29 +3,16 @@
 expectation: Pass
 outputs:
   - - compile:
-<<<<<<< HEAD
-        - initial_symbol_table: cde267005ab63bbf7732222cdf11cba82760283e305d151eac86294c3ddeca5e
-          type_checked_symbol_table: 70b1f7d016f3e65d2902d20fab38f69924278f04173bdbd4d112e98f751fe32d
-          unrolled_symbol_table: 70b1f7d016f3e65d2902d20fab38f69924278f04173bdbd4d112e98f751fe32d
-          initial_ast: 64b77208a4a336bac712f3458086cc12ff316ab23202eee83b39c5e6fb3c8a16
-          unrolled_ast: 64b77208a4a336bac712f3458086cc12ff316ab23202eee83b39c5e6fb3c8a16
-          ssa_ast: 4fe5896d8fb4b1e51c494ba1de2533a4d48e97c8e1ebe090a234cf7e514f0022
-          flattened_ast: 9d3327cbf8199840b50ebb2bd44b52429a96fe9354d2adef85444fb4c3edb8ec
-          destructured_ast: 69c1671ef5844dfeaf56b7f3d79a3c159c09fad05ab2969aa591fd12b0fc0182
-          inlined_ast: 69c1671ef5844dfeaf56b7f3d79a3c159c09fad05ab2969aa591fd12b0fc0182
-          dce_ast: e8eb2455360cf86a964fc51a3c7e54085261b3bf16e7202aec5527f8b6a6bb29
-=======
-        - initial_symbol_table: 060fc20ea7dd04712b9e2b3488a4a6d3e6281973dd38a8d3e53663648b433ef3
-          type_checked_symbol_table: 5db93764c7db085c6e9ea6b1537335abad1a01c43b783684a6f11eb8e404fed8
-          unrolled_symbol_table: 5db93764c7db085c6e9ea6b1537335abad1a01c43b783684a6f11eb8e404fed8
-          initial_ast: 0f653e5701bfb29b5ee86e4c0ddef1ef035cbe6b7e9632e0e7a50dc26a29839b
-          unrolled_ast: 0f653e5701bfb29b5ee86e4c0ddef1ef035cbe6b7e9632e0e7a50dc26a29839b
-          ssa_ast: c00889dc56fb4d8c2e127b5d6903b3381b545680b8e5f1a184fd44fae58a6818
-          flattened_ast: 3745144d03eeda048681d28628cabfab4a64b66665ffba11aa9ea6582cf103ee
-          destructured_ast: 527a635e277fc2fafc000e984e0e934684ada31b48842603fc1a04f6f1add4ea
-          inlined_ast: 527a635e277fc2fafc000e984e0e934684ada31b48842603fc1a04f6f1add4ea
-          dce_ast: 323f3c31c12db02c5fd7cc0c028937325e1ae3faca81c028910ba451b4ac91e5
->>>>>>> 1d9197f4
+        - initial_symbol_table: 35faa74f7e63d6091fd26297a05671a6c5f428a70d5a37eb6e66a0b3600114d5
+          type_checked_symbol_table: 95144067dd9f17706ebab908322cdd2ba6e86ca14fa23e543205a1ffa98dd4ad
+          unrolled_symbol_table: 95144067dd9f17706ebab908322cdd2ba6e86ca14fa23e543205a1ffa98dd4ad
+          initial_ast: 87b8d8edc7a00d177a029050e01d894f99a1ec363c9653485bb2da10bba9a658
+          unrolled_ast: 87b8d8edc7a00d177a029050e01d894f99a1ec363c9653485bb2da10bba9a658
+          ssa_ast: d9b9b7be826e78b07afed99b21c4a9fdf73db881746bbe4ef414233411bc9f0a
+          flattened_ast: 91e097aa0ca0f170d6e789b4f3c899d94d05b5abffd5dad9b999e303f95c4bb1
+          destructured_ast: a4295edcdbdaf91119a6bdd92446bd0282b7988aa826f63d3d8175d7aecf14d9
+          inlined_ast: a4295edcdbdaf91119a6bdd92446bd0282b7988aa826f63d3d8175d7aecf14d9
+          dce_ast: 7d6af3e7ed175bb968772e9188fa6671fe7717d9bc959b6c01c5cbf51dfac9bc
           bytecode: d6a9ad31d87c08ce7882a80a4d5067f89ce048108bd23a41487051aab4904268
           errors: ""
           warnings: ""
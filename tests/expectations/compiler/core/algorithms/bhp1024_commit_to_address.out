---
namespace: Compile
expectation: Pass
outputs:
  - - compile:
<<<<<<< HEAD
        - initial_symbol_table: 0f5d36005197cb2fccb650b60da08e392ad4e36923fd4feb47db3a6fbb7a11de
          type_checked_symbol_table: b404533efadcaeef30740a21ad3082dca23435518e2bb64a39f224582270427d
          unrolled_symbol_table: b404533efadcaeef30740a21ad3082dca23435518e2bb64a39f224582270427d
          initial_ast: b7b026fdc76bc646438c7134cc216e93eeb6593283f94e8592588b004646a63a
          unrolled_ast: b7b026fdc76bc646438c7134cc216e93eeb6593283f94e8592588b004646a63a
          ssa_ast: 145154af44f56079cb822b3dfa1cd9a6d7f72efcf8b3300a529b09ecedfdc946
          flattened_ast: 30dd3ee6580d79964697ca4b962e6e9f66131d836279735aeaf18f006a402f15
          destructured_ast: 86162df5219575a7eaf9991af4951fbed57cb3a7f7f41f82df0b959cfff7e9a6
          inlined_ast: 86162df5219575a7eaf9991af4951fbed57cb3a7f7f41f82df0b959cfff7e9a6
          dce_ast: 24a42b30618d362a44f7610f2f7b38c6f345bcd96fb12c8b87d77e34bf3434bf
=======
        - initial_symbol_table: c76280ef8b8dab4d05bd78867d20311f59ccc08ede7a9f225502bca134dab5b8
          type_checked_symbol_table: 5cb59e1aef08b326bf04c0c9d683e0c627e0977b5e38e2c328c9edc776d65d6c
          unrolled_symbol_table: 5cb59e1aef08b326bf04c0c9d683e0c627e0977b5e38e2c328c9edc776d65d6c
          initial_ast: a52fc966556d3628a3a7b2fc6ff2187f17edb2a27146f0a24957686c1d311c01
          unrolled_ast: a52fc966556d3628a3a7b2fc6ff2187f17edb2a27146f0a24957686c1d311c01
          ssa_ast: b4bdb422367437a635e28af460185f73e59ada4663803e6750729912df4b9e0e
          flattened_ast: 799c5a279723c95b12324ce9a97e56f741d1648e3a8bf9510cd9e20278f87964
          destructured_ast: cb69389140e2206e5562a54782374da4ba27f60dc23cbb172d0e674701beb003
          inlined_ast: cb69389140e2206e5562a54782374da4ba27f60dc23cbb172d0e674701beb003
          dce_ast: 0c825971ed1e09525be4e15628a6ae080b89c253954d19be28d0f86004eecb81
>>>>>>> 1d9197f4
          bytecode: 03845ec2f54d49f71640659603ead8f68ad067a15fda438e5e13524777d1559b
          errors: ""
          warnings: ""<|MERGE_RESOLUTION|>--- conflicted
+++ resolved
@@ -3,29 +3,16 @@
 expectation: Pass
 outputs:
   - - compile:
-<<<<<<< HEAD
-        - initial_symbol_table: 0f5d36005197cb2fccb650b60da08e392ad4e36923fd4feb47db3a6fbb7a11de
-          type_checked_symbol_table: b404533efadcaeef30740a21ad3082dca23435518e2bb64a39f224582270427d
-          unrolled_symbol_table: b404533efadcaeef30740a21ad3082dca23435518e2bb64a39f224582270427d
-          initial_ast: b7b026fdc76bc646438c7134cc216e93eeb6593283f94e8592588b004646a63a
-          unrolled_ast: b7b026fdc76bc646438c7134cc216e93eeb6593283f94e8592588b004646a63a
-          ssa_ast: 145154af44f56079cb822b3dfa1cd9a6d7f72efcf8b3300a529b09ecedfdc946
-          flattened_ast: 30dd3ee6580d79964697ca4b962e6e9f66131d836279735aeaf18f006a402f15
-          destructured_ast: 86162df5219575a7eaf9991af4951fbed57cb3a7f7f41f82df0b959cfff7e9a6
-          inlined_ast: 86162df5219575a7eaf9991af4951fbed57cb3a7f7f41f82df0b959cfff7e9a6
-          dce_ast: 24a42b30618d362a44f7610f2f7b38c6f345bcd96fb12c8b87d77e34bf3434bf
-=======
-        - initial_symbol_table: c76280ef8b8dab4d05bd78867d20311f59ccc08ede7a9f225502bca134dab5b8
-          type_checked_symbol_table: 5cb59e1aef08b326bf04c0c9d683e0c627e0977b5e38e2c328c9edc776d65d6c
-          unrolled_symbol_table: 5cb59e1aef08b326bf04c0c9d683e0c627e0977b5e38e2c328c9edc776d65d6c
-          initial_ast: a52fc966556d3628a3a7b2fc6ff2187f17edb2a27146f0a24957686c1d311c01
-          unrolled_ast: a52fc966556d3628a3a7b2fc6ff2187f17edb2a27146f0a24957686c1d311c01
-          ssa_ast: b4bdb422367437a635e28af460185f73e59ada4663803e6750729912df4b9e0e
-          flattened_ast: 799c5a279723c95b12324ce9a97e56f741d1648e3a8bf9510cd9e20278f87964
-          destructured_ast: cb69389140e2206e5562a54782374da4ba27f60dc23cbb172d0e674701beb003
-          inlined_ast: cb69389140e2206e5562a54782374da4ba27f60dc23cbb172d0e674701beb003
-          dce_ast: 0c825971ed1e09525be4e15628a6ae080b89c253954d19be28d0f86004eecb81
->>>>>>> 1d9197f4
+        - initial_symbol_table: a32d8e2614c0c938f3045c99a5ae1a9435cd34da9c543bb2fd3b10e6128d9837
+          type_checked_symbol_table: d52a860b0d3e8ebb88c7ff710fb3fd66e426ecc5047b8e52c7d7d32f66e63f78
+          unrolled_symbol_table: d52a860b0d3e8ebb88c7ff710fb3fd66e426ecc5047b8e52c7d7d32f66e63f78
+          initial_ast: 9873ff758c10d6da0f990191e58448d7ce86eefdefcc552dadfa22704ae4b67c
+          unrolled_ast: 9873ff758c10d6da0f990191e58448d7ce86eefdefcc552dadfa22704ae4b67c
+          ssa_ast: cdeeb803bc2b12522f2212a8afbe77347365e3cbab96c0cc187153348724df30
+          flattened_ast: 282834fdda271bfb3da0d2d7793c3a228291423b3841c0ee6647b5feeb20f3f5
+          destructured_ast: 5923d26ca892984ea767bfcab7f8691ddd551b7063bee6718673a56d987738bc
+          inlined_ast: 5923d26ca892984ea767bfcab7f8691ddd551b7063bee6718673a56d987738bc
+          dce_ast: dd064cca623862213f1556626d81e10f592a335a1f7388059f821fd6353a6632
           bytecode: 03845ec2f54d49f71640659603ead8f68ad067a15fda438e5e13524777d1559b
           errors: ""
           warnings: ""
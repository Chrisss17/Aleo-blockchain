---
namespace: Compile
expectation: Pass
outputs:
  - - compile:
<<<<<<< HEAD
        - initial_symbol_table: cde267005ab63bbf7732222cdf11cba82760283e305d151eac86294c3ddeca5e
          type_checked_symbol_table: 70b1f7d016f3e65d2902d20fab38f69924278f04173bdbd4d112e98f751fe32d
          unrolled_symbol_table: 70b1f7d016f3e65d2902d20fab38f69924278f04173bdbd4d112e98f751fe32d
          initial_ast: f00c8b53af2cd74e4e8dcc08de5e8314f9425d10bda100fce63f20cb512f5df3
          unrolled_ast: f00c8b53af2cd74e4e8dcc08de5e8314f9425d10bda100fce63f20cb512f5df3
          ssa_ast: a82b1c73a44d015402a3e8bf5a477eeef3bc5a3b84b9b2816591806cb2a47f46
          flattened_ast: 9d5efc4a73ca018c37c199a8038e5322d795d6a134c7b15d3a80ce6e7543295f
          destructured_ast: aa5add9ad73dfbed0092d1ed976bb6436235c70037c20c0c982bf11c7d01799e
          inlined_ast: aa5add9ad73dfbed0092d1ed976bb6436235c70037c20c0c982bf11c7d01799e
          dce_ast: dd52959af7ab904029e3109fb6a4b21f26fb820bcbee97e3dd7009e1eae93b1a
=======
        - initial_symbol_table: 060fc20ea7dd04712b9e2b3488a4a6d3e6281973dd38a8d3e53663648b433ef3
          type_checked_symbol_table: 5db93764c7db085c6e9ea6b1537335abad1a01c43b783684a6f11eb8e404fed8
          unrolled_symbol_table: 5db93764c7db085c6e9ea6b1537335abad1a01c43b783684a6f11eb8e404fed8
          initial_ast: 74b47a976205d27cf291a5721d6ead8ca15efaf572a45b6e71a5d52f121a31dc
          unrolled_ast: 74b47a976205d27cf291a5721d6ead8ca15efaf572a45b6e71a5d52f121a31dc
          ssa_ast: aaa28bb06cdd021e452e570d933b7b253d9b0874bdae4809582ace3b8caebce8
          flattened_ast: a96b2a93acde82863a75b35a466f95f80700f42d54d51725472adb0d034b3019
          destructured_ast: 69d5c5750a0ea7f9d736e8e27e55d4bb8b49458f3dd1018787db4f9eacdb9440
          inlined_ast: 69d5c5750a0ea7f9d736e8e27e55d4bb8b49458f3dd1018787db4f9eacdb9440
          dce_ast: 5136f78e8fc21cba1603e62f660e18512b85feb32347ba27e7126c3af6083cc0
>>>>>>> 1d9197f4
          bytecode: 7dbc4e044d6ef673a73bcee19f7fbac023f640aeffa49485274c899666c45fa9
          errors: ""
          warnings: ""<|MERGE_RESOLUTION|>--- conflicted
+++ resolved
@@ -3,29 +3,16 @@
 expectation: Pass
 outputs:
   - - compile:
-<<<<<<< HEAD
-        - initial_symbol_table: cde267005ab63bbf7732222cdf11cba82760283e305d151eac86294c3ddeca5e
-          type_checked_symbol_table: 70b1f7d016f3e65d2902d20fab38f69924278f04173bdbd4d112e98f751fe32d
-          unrolled_symbol_table: 70b1f7d016f3e65d2902d20fab38f69924278f04173bdbd4d112e98f751fe32d
-          initial_ast: f00c8b53af2cd74e4e8dcc08de5e8314f9425d10bda100fce63f20cb512f5df3
-          unrolled_ast: f00c8b53af2cd74e4e8dcc08de5e8314f9425d10bda100fce63f20cb512f5df3
-          ssa_ast: a82b1c73a44d015402a3e8bf5a477eeef3bc5a3b84b9b2816591806cb2a47f46
-          flattened_ast: 9d5efc4a73ca018c37c199a8038e5322d795d6a134c7b15d3a80ce6e7543295f
-          destructured_ast: aa5add9ad73dfbed0092d1ed976bb6436235c70037c20c0c982bf11c7d01799e
-          inlined_ast: aa5add9ad73dfbed0092d1ed976bb6436235c70037c20c0c982bf11c7d01799e
-          dce_ast: dd52959af7ab904029e3109fb6a4b21f26fb820bcbee97e3dd7009e1eae93b1a
-=======
-        - initial_symbol_table: 060fc20ea7dd04712b9e2b3488a4a6d3e6281973dd38a8d3e53663648b433ef3
-          type_checked_symbol_table: 5db93764c7db085c6e9ea6b1537335abad1a01c43b783684a6f11eb8e404fed8
-          unrolled_symbol_table: 5db93764c7db085c6e9ea6b1537335abad1a01c43b783684a6f11eb8e404fed8
-          initial_ast: 74b47a976205d27cf291a5721d6ead8ca15efaf572a45b6e71a5d52f121a31dc
-          unrolled_ast: 74b47a976205d27cf291a5721d6ead8ca15efaf572a45b6e71a5d52f121a31dc
-          ssa_ast: aaa28bb06cdd021e452e570d933b7b253d9b0874bdae4809582ace3b8caebce8
-          flattened_ast: a96b2a93acde82863a75b35a466f95f80700f42d54d51725472adb0d034b3019
-          destructured_ast: 69d5c5750a0ea7f9d736e8e27e55d4bb8b49458f3dd1018787db4f9eacdb9440
-          inlined_ast: 69d5c5750a0ea7f9d736e8e27e55d4bb8b49458f3dd1018787db4f9eacdb9440
-          dce_ast: 5136f78e8fc21cba1603e62f660e18512b85feb32347ba27e7126c3af6083cc0
->>>>>>> 1d9197f4
+        - initial_symbol_table: 35faa74f7e63d6091fd26297a05671a6c5f428a70d5a37eb6e66a0b3600114d5
+          type_checked_symbol_table: 95144067dd9f17706ebab908322cdd2ba6e86ca14fa23e543205a1ffa98dd4ad
+          unrolled_symbol_table: 95144067dd9f17706ebab908322cdd2ba6e86ca14fa23e543205a1ffa98dd4ad
+          initial_ast: 2afd35fbbf878455f16f020073ae8ecfdb064a65eda91d9fd09494494ed0f432
+          unrolled_ast: 2afd35fbbf878455f16f020073ae8ecfdb064a65eda91d9fd09494494ed0f432
+          ssa_ast: 5b51b0f856acfe839017ba25ec98053d4fdef159dda930786947933e6e69bce4
+          flattened_ast: 2843ee165c4cb16f9ed3a4cf84b0afe2c1896cbee7ec7aaf48727e41cb007808
+          destructured_ast: 64b2ad2ee264a0d5bf22af5314958484fe00328a233487b71a15d1857903eb0b
+          inlined_ast: 64b2ad2ee264a0d5bf22af5314958484fe00328a233487b71a15d1857903eb0b
+          dce_ast: f383879836ce857c9b271ce1ea17fd956a48074a68dd9d6394fbff380a90f8e6
           bytecode: 7dbc4e044d6ef673a73bcee19f7fbac023f640aeffa49485274c899666c45fa9
           errors: ""
           warnings: ""
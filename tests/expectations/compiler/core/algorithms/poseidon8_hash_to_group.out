--- conflicted
+++ resolved
@@ -3,29 +3,16 @@
 expectation: Pass
 outputs:
   - - compile:
-<<<<<<< HEAD
-        - initial_symbol_table: f0f996bd026e52be88eda1f06611a250f07beb461598af45364338b71c6be67e
-          type_checked_symbol_table: ff73715654c51dd2d9fea914a60b8e6cae327c41c9b70edd77e8bc4e12e811e9
-          unrolled_symbol_table: ff73715654c51dd2d9fea914a60b8e6cae327c41c9b70edd77e8bc4e12e811e9
-          initial_ast: 75a7f3f4d56cf5ea6206aa0fe56b586ee65a130b4250f0592006a84d4b17cc91
-          unrolled_ast: 75a7f3f4d56cf5ea6206aa0fe56b586ee65a130b4250f0592006a84d4b17cc91
-          ssa_ast: 03ea47ab271f2a2f623576940a7cc924b954eac9042af58436c92b31036e24b2
-          flattened_ast: 3efb75f9d9c808d1d5581964c19b2022b84637f5ab877c8694495eecac3b59e6
-          destructured_ast: 814517a88eeebf771f1795ec0e9b92ef988e93097d6ff13ce42156eefbc0870d
-          inlined_ast: 814517a88eeebf771f1795ec0e9b92ef988e93097d6ff13ce42156eefbc0870d
-          dce_ast: 5c027333eae1075743a5aeeaa6b1a3acfb7d53781b050a11b884a920b1429c57
-=======
-        - initial_symbol_table: 64becc6a57749a4b966792745febbddb9007cb0c9f1bcdd2aa77c0b4ef531482
-          type_checked_symbol_table: 68ebb4783f19bd9197355774f21441a1515e8b2a5e748c08df8724a97ea66df1
-          unrolled_symbol_table: 68ebb4783f19bd9197355774f21441a1515e8b2a5e748c08df8724a97ea66df1
-          initial_ast: dfe47d10f7151840393e6ccccd10755f8d02dac012fbd688702b6362f60bb2ef
-          unrolled_ast: dfe47d10f7151840393e6ccccd10755f8d02dac012fbd688702b6362f60bb2ef
-          ssa_ast: 58b024fac8a9da761b5f57d8893c9a09053ce8f9436aff38443fd93d0c9b85b3
-          flattened_ast: 4bc68e30ee5e2515e1e5e9af04ebfb431a595a2ad1d5580c875cf45e741d333a
-          destructured_ast: 514fc402f5bf8558a506ab7a9fa3ab156cc62044e25caab26f6bbae8c73d0f18
-          inlined_ast: 514fc402f5bf8558a506ab7a9fa3ab156cc62044e25caab26f6bbae8c73d0f18
-          dce_ast: dea55f21d59f6ece596a53875fcd7762faf640d5989b01d531d4e13de021c1b5
->>>>>>> 1d9197f4
+        - initial_symbol_table: 50685756468b80481a31a2082a3df618d0e2ac34d08f6954df2f2b82de7d11b1
+          type_checked_symbol_table: 00b97f407ed6f4025b85376bc8d0b25e1d3a8430a6ab420e1e183a5c1b6e430d
+          unrolled_symbol_table: 00b97f407ed6f4025b85376bc8d0b25e1d3a8430a6ab420e1e183a5c1b6e430d
+          initial_ast: ed1710c505d851e9f849f438cad654e6fd0230ae540db8b7686fc7c67dae1c6d
+          unrolled_ast: ed1710c505d851e9f849f438cad654e6fd0230ae540db8b7686fc7c67dae1c6d
+          ssa_ast: 5800c3250725bf1a1bf974162508a323486857d5eafdb7feb0a9cbf3f634610e
+          flattened_ast: 2b50666f63884c93b2fa4b1e33acf34e93c9e8f42c8a3cb59e9b400b126a4a2e
+          destructured_ast: 7091bde1bc4296974b1abc1a25887c006ce6ef74770377f0f9a8249707fd668d
+          inlined_ast: 7091bde1bc4296974b1abc1a25887c006ce6ef74770377f0f9a8249707fd668d
+          dce_ast: 7bc3c647e7d03edf6ac0bd0139097084e0cf67cd624de0351e3ad9afc6968a56
           bytecode: 02d47a7250c61ef4d17c7ab46f74657d42b407488f8e4a3a3035d9fd55772c72
           errors: ""
           warnings: ""
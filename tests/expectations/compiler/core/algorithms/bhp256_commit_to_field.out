---
namespace: Compile
expectation: Pass
outputs:
  - - compile:
<<<<<<< HEAD
        - initial_symbol_table: 0f5d36005197cb2fccb650b60da08e392ad4e36923fd4feb47db3a6fbb7a11de
          type_checked_symbol_table: 47da8363d5a8d5de413b8fd97ec5cc722461f4128183f5effd20b39e456ba8da
          unrolled_symbol_table: 47da8363d5a8d5de413b8fd97ec5cc722461f4128183f5effd20b39e456ba8da
          initial_ast: 74f08503234bda32dd34626a908d14e3777fc5b4e0f12af6162391c8a6c35ed9
          unrolled_ast: 74f08503234bda32dd34626a908d14e3777fc5b4e0f12af6162391c8a6c35ed9
          ssa_ast: f692c10e6efe7578040ab936b270aa6364d781d6ce8a7e948c8008947189f058
          flattened_ast: 5fe4900679ef6116d3c76279468cf1e6be51745d4482163c09dfac395048af38
          destructured_ast: a3682426505c4e2f5520872495a7d71558b4913a437a8ede15b052476e46ffa3
          inlined_ast: a3682426505c4e2f5520872495a7d71558b4913a437a8ede15b052476e46ffa3
          dce_ast: 288ae7c57fd373fa6a91d70d69ce66e1949673b05cf25b6966c7f3ae237ba482
=======
        - initial_symbol_table: c76280ef8b8dab4d05bd78867d20311f59ccc08ede7a9f225502bca134dab5b8
          type_checked_symbol_table: 634474672336f17251efbb2aef095021bfdedf422f692bc39ee6cdad3c0cd952
          unrolled_symbol_table: 634474672336f17251efbb2aef095021bfdedf422f692bc39ee6cdad3c0cd952
          initial_ast: 0406cc8c2858aa9da0ef0445afca077968e9b89b98744a32e78276e909e2f2f5
          unrolled_ast: 0406cc8c2858aa9da0ef0445afca077968e9b89b98744a32e78276e909e2f2f5
          ssa_ast: ba6128306f5170bd3e9c975854495a33c48211eb30405790936bceb98a0b5702
          flattened_ast: 4d850d297159ce8d5f36d7086d41cb8723a556524f39d33c780e16ea8de81654
          destructured_ast: e928dacde78bcf21bc0251657cb07256f0b9f871542075a99b9e2aa9a22a8159
          inlined_ast: e928dacde78bcf21bc0251657cb07256f0b9f871542075a99b9e2aa9a22a8159
          dce_ast: e095e993c075e172c8e5d65ee8d7ad78f3a040b687f1d0f9c539ef21ce6a17cd
>>>>>>> 1d9197f4
          bytecode: cbaea392a3a5a598090b5c75eebfc840f9fd1f4dd9460704bd82c17acfedcedf
          errors: ""
          warnings: ""<|MERGE_RESOLUTION|>--- conflicted
+++ resolved
@@ -3,29 +3,16 @@
 expectation: Pass
 outputs:
   - - compile:
-<<<<<<< HEAD
-        - initial_symbol_table: 0f5d36005197cb2fccb650b60da08e392ad4e36923fd4feb47db3a6fbb7a11de
-          type_checked_symbol_table: 47da8363d5a8d5de413b8fd97ec5cc722461f4128183f5effd20b39e456ba8da
-          unrolled_symbol_table: 47da8363d5a8d5de413b8fd97ec5cc722461f4128183f5effd20b39e456ba8da
-          initial_ast: 74f08503234bda32dd34626a908d14e3777fc5b4e0f12af6162391c8a6c35ed9
-          unrolled_ast: 74f08503234bda32dd34626a908d14e3777fc5b4e0f12af6162391c8a6c35ed9
-          ssa_ast: f692c10e6efe7578040ab936b270aa6364d781d6ce8a7e948c8008947189f058
-          flattened_ast: 5fe4900679ef6116d3c76279468cf1e6be51745d4482163c09dfac395048af38
-          destructured_ast: a3682426505c4e2f5520872495a7d71558b4913a437a8ede15b052476e46ffa3
-          inlined_ast: a3682426505c4e2f5520872495a7d71558b4913a437a8ede15b052476e46ffa3
-          dce_ast: 288ae7c57fd373fa6a91d70d69ce66e1949673b05cf25b6966c7f3ae237ba482
-=======
-        - initial_symbol_table: c76280ef8b8dab4d05bd78867d20311f59ccc08ede7a9f225502bca134dab5b8
-          type_checked_symbol_table: 634474672336f17251efbb2aef095021bfdedf422f692bc39ee6cdad3c0cd952
-          unrolled_symbol_table: 634474672336f17251efbb2aef095021bfdedf422f692bc39ee6cdad3c0cd952
-          initial_ast: 0406cc8c2858aa9da0ef0445afca077968e9b89b98744a32e78276e909e2f2f5
-          unrolled_ast: 0406cc8c2858aa9da0ef0445afca077968e9b89b98744a32e78276e909e2f2f5
-          ssa_ast: ba6128306f5170bd3e9c975854495a33c48211eb30405790936bceb98a0b5702
-          flattened_ast: 4d850d297159ce8d5f36d7086d41cb8723a556524f39d33c780e16ea8de81654
-          destructured_ast: e928dacde78bcf21bc0251657cb07256f0b9f871542075a99b9e2aa9a22a8159
-          inlined_ast: e928dacde78bcf21bc0251657cb07256f0b9f871542075a99b9e2aa9a22a8159
-          dce_ast: e095e993c075e172c8e5d65ee8d7ad78f3a040b687f1d0f9c539ef21ce6a17cd
->>>>>>> 1d9197f4
+        - initial_symbol_table: a32d8e2614c0c938f3045c99a5ae1a9435cd34da9c543bb2fd3b10e6128d9837
+          type_checked_symbol_table: 4dd7167568691e168581afd4519fb6792ec2912eaa964dfa639d601d18afbe67
+          unrolled_symbol_table: 4dd7167568691e168581afd4519fb6792ec2912eaa964dfa639d601d18afbe67
+          initial_ast: 8a57c8bea6a6632fefc0df055235587cec77e606c7c1b942b6fd1efb48caf84f
+          unrolled_ast: 8a57c8bea6a6632fefc0df055235587cec77e606c7c1b942b6fd1efb48caf84f
+          ssa_ast: efb291de0328446a42e590c8bd4918694ebe459516fe86329fd747dbfc998472
+          flattened_ast: a86616f6774a6e83edcd9b7574fbdbb691252a32df6918b73011059366d36dbe
+          destructured_ast: a6f5575da143e202778ba9de1f33e51cac92ce5e5a395479431b9a3b2d8422c7
+          inlined_ast: a6f5575da143e202778ba9de1f33e51cac92ce5e5a395479431b9a3b2d8422c7
+          dce_ast: 3bb158d2ef5fe7a8d387c35dbe4b7069f49fd474ed9a793eb1ce1fce2d1e75bf
           bytecode: cbaea392a3a5a598090b5c75eebfc840f9fd1f4dd9460704bd82c17acfedcedf
           errors: ""
           warnings: ""
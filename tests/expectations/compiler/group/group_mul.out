---
namespace: Compile
expectation: Pass
outputs:
  - - compile:
<<<<<<< HEAD
        - initial_symbol_table: ad8aed9b76c721c0f02b3009ca7f0f71951828f41ca7a47b6457f72fb534dcf3
          type_checked_symbol_table: 19bae2c3cd8c5e27499684fc6a0c1bd2e59280eb6b5866bbb71181722c8bdbcd
          unrolled_symbol_table: 19bae2c3cd8c5e27499684fc6a0c1bd2e59280eb6b5866bbb71181722c8bdbcd
          initial_ast: 1a4b528cb556631ca0787d9ab675ddd0d932a1f3940bdb27e34ecf76f86f57ca
          unrolled_ast: 1a4b528cb556631ca0787d9ab675ddd0d932a1f3940bdb27e34ecf76f86f57ca
          ssa_ast: 405e9166ac62e6d7794dcfe562137776970d362936f5d2418593c0f57d8d9c9f
          flattened_ast: 5d6822d342573822827af6c932b7d097a86193977c75b83964e8ad599fb61d85
          destructured_ast: a90b537fa7c191b73befd0697eb52560683c3bbb36e81ddae73b853da3f992f7
          inlined_ast: a90b537fa7c191b73befd0697eb52560683c3bbb36e81ddae73b853da3f992f7
          dce_ast: b69e37ef6c3ebe7caa3fdadf0d956ee9b5cbdccfd8baf31f1d28781ba7cfd86b
=======
        - initial_symbol_table: d938b7685f21caa7b60d185fafbf25ed3f72d366a9e5caba39381c98d2962008
          type_checked_symbol_table: e1e976e5dc7afc5c1e15cf1e18190a69884070d8b095297eb2b6882b3fa98ad5
          unrolled_symbol_table: e1e976e5dc7afc5c1e15cf1e18190a69884070d8b095297eb2b6882b3fa98ad5
          initial_ast: c9b209d2331a887aa8131addc5f181e167b9beb7bb7b4ed442e6bf925989448a
          unrolled_ast: c9b209d2331a887aa8131addc5f181e167b9beb7bb7b4ed442e6bf925989448a
          ssa_ast: b68b1748622a798b148907851d876a6bf80d2abecbb98384f0e478230a80d40d
          flattened_ast: a8537b15aee3a7d867441bc91c763da02f094f29b0faa5ee8b31301e5ed2628c
          destructured_ast: b147f0c798bd88e7960398ca11a6764bc8a1604815f12b6d2ace769575973000
          inlined_ast: b147f0c798bd88e7960398ca11a6764bc8a1604815f12b6d2ace769575973000
          dce_ast: f20ed8e3bd9a81923fba7349895a184d77bba5f700374060246ef093fd0133e7
>>>>>>> 1d9197f4
          bytecode: 893927d508e10659ff793c68266c2702a5002dab713b22c8e5d00abec91925e7
          errors: ""
          warnings: ""<|MERGE_RESOLUTION|>--- conflicted
+++ resolved
@@ -3,29 +3,16 @@
 expectation: Pass
 outputs:
   - - compile:
-<<<<<<< HEAD
-        - initial_symbol_table: ad8aed9b76c721c0f02b3009ca7f0f71951828f41ca7a47b6457f72fb534dcf3
-          type_checked_symbol_table: 19bae2c3cd8c5e27499684fc6a0c1bd2e59280eb6b5866bbb71181722c8bdbcd
-          unrolled_symbol_table: 19bae2c3cd8c5e27499684fc6a0c1bd2e59280eb6b5866bbb71181722c8bdbcd
-          initial_ast: 1a4b528cb556631ca0787d9ab675ddd0d932a1f3940bdb27e34ecf76f86f57ca
-          unrolled_ast: 1a4b528cb556631ca0787d9ab675ddd0d932a1f3940bdb27e34ecf76f86f57ca
-          ssa_ast: 405e9166ac62e6d7794dcfe562137776970d362936f5d2418593c0f57d8d9c9f
-          flattened_ast: 5d6822d342573822827af6c932b7d097a86193977c75b83964e8ad599fb61d85
-          destructured_ast: a90b537fa7c191b73befd0697eb52560683c3bbb36e81ddae73b853da3f992f7
-          inlined_ast: a90b537fa7c191b73befd0697eb52560683c3bbb36e81ddae73b853da3f992f7
-          dce_ast: b69e37ef6c3ebe7caa3fdadf0d956ee9b5cbdccfd8baf31f1d28781ba7cfd86b
-=======
-        - initial_symbol_table: d938b7685f21caa7b60d185fafbf25ed3f72d366a9e5caba39381c98d2962008
-          type_checked_symbol_table: e1e976e5dc7afc5c1e15cf1e18190a69884070d8b095297eb2b6882b3fa98ad5
-          unrolled_symbol_table: e1e976e5dc7afc5c1e15cf1e18190a69884070d8b095297eb2b6882b3fa98ad5
-          initial_ast: c9b209d2331a887aa8131addc5f181e167b9beb7bb7b4ed442e6bf925989448a
-          unrolled_ast: c9b209d2331a887aa8131addc5f181e167b9beb7bb7b4ed442e6bf925989448a
-          ssa_ast: b68b1748622a798b148907851d876a6bf80d2abecbb98384f0e478230a80d40d
-          flattened_ast: a8537b15aee3a7d867441bc91c763da02f094f29b0faa5ee8b31301e5ed2628c
-          destructured_ast: b147f0c798bd88e7960398ca11a6764bc8a1604815f12b6d2ace769575973000
-          inlined_ast: b147f0c798bd88e7960398ca11a6764bc8a1604815f12b6d2ace769575973000
-          dce_ast: f20ed8e3bd9a81923fba7349895a184d77bba5f700374060246ef093fd0133e7
->>>>>>> 1d9197f4
+        - initial_symbol_table: 95edd6b4d38b52bc1ae9148b35110cd2849c0c90f59703d18737077bdb6cd3f8
+          type_checked_symbol_table: e1e7d71c556aa3a80cdabc3b9d974d718873a9279444e432d1b14bd573b45c1b
+          unrolled_symbol_table: e1e7d71c556aa3a80cdabc3b9d974d718873a9279444e432d1b14bd573b45c1b
+          initial_ast: d1c4c6672dc185e8755c9911ceae0b1a45f10f064a9b6d1f164799a2a5d45534
+          unrolled_ast: d1c4c6672dc185e8755c9911ceae0b1a45f10f064a9b6d1f164799a2a5d45534
+          ssa_ast: 69eca3bd0e2e74cd650cb4265d4cdf64420a0798290aefb5775321b68ca8e52f
+          flattened_ast: 73ef2575140139c704d6c6492ba5cf5e19bccf490e010f116eec2a68b28c77a1
+          destructured_ast: 92b2dfc0c1558bd9d858c1a0b8a0ebc82358cd1d5c7ecf3565a85686a18b7411
+          inlined_ast: 92b2dfc0c1558bd9d858c1a0b8a0ebc82358cd1d5c7ecf3565a85686a18b7411
+          dce_ast: 7d9ea267543a0c4e333ccd18e48d607d8daddcfefb1413145c67aad50ba0d516
           bytecode: 893927d508e10659ff793c68266c2702a5002dab713b22c8e5d00abec91925e7
           errors: ""
           warnings: ""
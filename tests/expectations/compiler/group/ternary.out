--- conflicted
+++ resolved
@@ -3,29 +3,16 @@
 expectation: Pass
 outputs:
   - - compile:
-<<<<<<< HEAD
-        - initial_symbol_table: b8bb90f0d62930603ce663c559b0960f6a787f57c11c12b4b3488a25e4847bcf
-          type_checked_symbol_table: 85553b9eae9d1f2862059a4ec666b810f88bb81ada88c077a7e62bb1efc6bfcd
-          unrolled_symbol_table: 85553b9eae9d1f2862059a4ec666b810f88bb81ada88c077a7e62bb1efc6bfcd
-          initial_ast: 9da677ebf303229d47697e5afae31d625099d4d367b54e079eed358e2559a7d9
-          unrolled_ast: 9da677ebf303229d47697e5afae31d625099d4d367b54e079eed358e2559a7d9
-          ssa_ast: 9751199c2cf4c31a14666c2bdd0fba06e8c48cbfec995fedc932697a7605db6d
-          flattened_ast: df79975fd42e49212e9101d899a192c844bed0aa38f8792a6ee7579901158e45
-          destructured_ast: 85bf0d42bd94483b14952818c203b0ba3da06f1157d088bd7c7b8a3d46d0f5d8
-          inlined_ast: 85bf0d42bd94483b14952818c203b0ba3da06f1157d088bd7c7b8a3d46d0f5d8
-          dce_ast: 85bf0d42bd94483b14952818c203b0ba3da06f1157d088bd7c7b8a3d46d0f5d8
-=======
-        - initial_symbol_table: 8ff489c4ceac5109aa4870c092db5dad8cc86d7451704aa55a391a812f00be8e
-          type_checked_symbol_table: 78b8df0920c79ed16d6fda2fd73fe29d3e0e4230d4e68412be401815dcfd62ac
-          unrolled_symbol_table: 78b8df0920c79ed16d6fda2fd73fe29d3e0e4230d4e68412be401815dcfd62ac
-          initial_ast: fdee77d152e4f96ca82fea082cde30720ade302676e0eabe9179d11511ae6176
-          unrolled_ast: fdee77d152e4f96ca82fea082cde30720ade302676e0eabe9179d11511ae6176
-          ssa_ast: 97162ebc2d8a0e3dd881bd2f55d3bf3023631eb71278ad498546da645e14e72a
-          flattened_ast: 27a28b47c744aa7a849db9c15a98e4319d54bd690d8bd0c0d559b76aa24054bf
-          destructured_ast: f0ad9cf9c5d5a3a0d9be7acb91eaa5f39e40231ff84176aa7a3fa12574d61bc8
-          inlined_ast: f0ad9cf9c5d5a3a0d9be7acb91eaa5f39e40231ff84176aa7a3fa12574d61bc8
-          dce_ast: f0ad9cf9c5d5a3a0d9be7acb91eaa5f39e40231ff84176aa7a3fa12574d61bc8
->>>>>>> 1d9197f4
+        - initial_symbol_table: b195a063e94fadef1c06b657c5872bed8ebc9c0460b804956fdfab56177ac367
+          type_checked_symbol_table: 005b2160dc4780a6a083ea81c323461b054fe56b652adacd49985b8536a193a1
+          unrolled_symbol_table: 005b2160dc4780a6a083ea81c323461b054fe56b652adacd49985b8536a193a1
+          initial_ast: 3a4b5cc4267b6b323c4cc6b14e86694165e066133bc1fc2709d2bbf1036d0def
+          unrolled_ast: 3a4b5cc4267b6b323c4cc6b14e86694165e066133bc1fc2709d2bbf1036d0def
+          ssa_ast: 62d476da8c7d7e6e4dcdee879f591954c4f32812b473eebfff9a949d6ce6bbe6
+          flattened_ast: f1ba9eaf698f1e2fc703b9ac7e158837cc7636667fe82e135f7350421e47d0c0
+          destructured_ast: 66ed03637c8aef4acaa5b1c735f1550d898faafe0b5999708a6d75cb02166b6a
+          inlined_ast: 66ed03637c8aef4acaa5b1c735f1550d898faafe0b5999708a6d75cb02166b6a
+          dce_ast: 66ed03637c8aef4acaa5b1c735f1550d898faafe0b5999708a6d75cb02166b6a
           bytecode: d60be9014c6563fb9bb800891ce6238d2f99473faf47c92cf99893ad1474a64e
           errors: ""
           warnings: ""
---
namespace: Compile
expectation: Pass
outputs:
  - - compile:
<<<<<<< HEAD
        - initial_symbol_table: b8bb90f0d62930603ce663c559b0960f6a787f57c11c12b4b3488a25e4847bcf
          type_checked_symbol_table: 574ace7afae151d2ea92f3debc7dbbf38e22ed193fbe969d747ce6e5add695e6
          unrolled_symbol_table: 574ace7afae151d2ea92f3debc7dbbf38e22ed193fbe969d747ce6e5add695e6
          initial_ast: d23074e238aa1e0b499b3cd2a9623af559283cdc0bd286d7ce0fc40147d2f167
          unrolled_ast: d23074e238aa1e0b499b3cd2a9623af559283cdc0bd286d7ce0fc40147d2f167
          ssa_ast: 15eccf76b57c98e1d6a5ba29bc49efa2837d043b5943ba1eee7384c879e1c1b9
          flattened_ast: d74d26d0a11ff6d4b15285fddf3f9fb0534d0ab1c4068dfca45bd6cd6ddc3e34
          destructured_ast: c2065855703c2dbee01910169624c4864d75793ab63153e796787847f6a01b97
          inlined_ast: c2065855703c2dbee01910169624c4864d75793ab63153e796787847f6a01b97
          dce_ast: c2065855703c2dbee01910169624c4864d75793ab63153e796787847f6a01b97
=======
        - initial_symbol_table: 8ff489c4ceac5109aa4870c092db5dad8cc86d7451704aa55a391a812f00be8e
          type_checked_symbol_table: 98bce099abc3e99543361b5d773492718c9c68d05da317d726f9527ce36cd9bd
          unrolled_symbol_table: 98bce099abc3e99543361b5d773492718c9c68d05da317d726f9527ce36cd9bd
          initial_ast: a3f86a092407f84e62a51c31e85982ed32ef121ef0e23d23b4b6b3285937c8a2
          unrolled_ast: a3f86a092407f84e62a51c31e85982ed32ef121ef0e23d23b4b6b3285937c8a2
          ssa_ast: 4dd2af0eb596c42aaece3384c1c76dccbac3f90e41f9e9ea366fba311eccd308
          flattened_ast: 4d947ad556fd8e9300435055139e7a93bd7457cda239b86dc6192b9d05773fcf
          destructured_ast: ba8195aaaff02a62685fa6c1061a7e16c14130900f2c9e8dc2d3974daec8e889
          inlined_ast: ba8195aaaff02a62685fa6c1061a7e16c14130900f2c9e8dc2d3974daec8e889
          dce_ast: ba8195aaaff02a62685fa6c1061a7e16c14130900f2c9e8dc2d3974daec8e889
>>>>>>> 1d9197f4
          bytecode: cab98d3ba5835201a8db5ce82ab32e51dc68f37a01156374e2f00a8bcbd82308
          errors: ""
          warnings: ""<|MERGE_RESOLUTION|>--- conflicted
+++ resolved
@@ -3,29 +3,16 @@
 expectation: Pass
 outputs:
   - - compile:
-<<<<<<< HEAD
-        - initial_symbol_table: b8bb90f0d62930603ce663c559b0960f6a787f57c11c12b4b3488a25e4847bcf
-          type_checked_symbol_table: 574ace7afae151d2ea92f3debc7dbbf38e22ed193fbe969d747ce6e5add695e6
-          unrolled_symbol_table: 574ace7afae151d2ea92f3debc7dbbf38e22ed193fbe969d747ce6e5add695e6
-          initial_ast: d23074e238aa1e0b499b3cd2a9623af559283cdc0bd286d7ce0fc40147d2f167
-          unrolled_ast: d23074e238aa1e0b499b3cd2a9623af559283cdc0bd286d7ce0fc40147d2f167
-          ssa_ast: 15eccf76b57c98e1d6a5ba29bc49efa2837d043b5943ba1eee7384c879e1c1b9
-          flattened_ast: d74d26d0a11ff6d4b15285fddf3f9fb0534d0ab1c4068dfca45bd6cd6ddc3e34
-          destructured_ast: c2065855703c2dbee01910169624c4864d75793ab63153e796787847f6a01b97
-          inlined_ast: c2065855703c2dbee01910169624c4864d75793ab63153e796787847f6a01b97
-          dce_ast: c2065855703c2dbee01910169624c4864d75793ab63153e796787847f6a01b97
-=======
-        - initial_symbol_table: 8ff489c4ceac5109aa4870c092db5dad8cc86d7451704aa55a391a812f00be8e
-          type_checked_symbol_table: 98bce099abc3e99543361b5d773492718c9c68d05da317d726f9527ce36cd9bd
-          unrolled_symbol_table: 98bce099abc3e99543361b5d773492718c9c68d05da317d726f9527ce36cd9bd
-          initial_ast: a3f86a092407f84e62a51c31e85982ed32ef121ef0e23d23b4b6b3285937c8a2
-          unrolled_ast: a3f86a092407f84e62a51c31e85982ed32ef121ef0e23d23b4b6b3285937c8a2
-          ssa_ast: 4dd2af0eb596c42aaece3384c1c76dccbac3f90e41f9e9ea366fba311eccd308
-          flattened_ast: 4d947ad556fd8e9300435055139e7a93bd7457cda239b86dc6192b9d05773fcf
-          destructured_ast: ba8195aaaff02a62685fa6c1061a7e16c14130900f2c9e8dc2d3974daec8e889
-          inlined_ast: ba8195aaaff02a62685fa6c1061a7e16c14130900f2c9e8dc2d3974daec8e889
-          dce_ast: ba8195aaaff02a62685fa6c1061a7e16c14130900f2c9e8dc2d3974daec8e889
->>>>>>> 1d9197f4
+        - initial_symbol_table: b195a063e94fadef1c06b657c5872bed8ebc9c0460b804956fdfab56177ac367
+          type_checked_symbol_table: 73c9bae0f71db581746da0c4fb95642bd16187a982e828b59dd7662a81c4fd74
+          unrolled_symbol_table: 73c9bae0f71db581746da0c4fb95642bd16187a982e828b59dd7662a81c4fd74
+          initial_ast: c82a79d16151cbdcd822403ad8f763fcdbbb0f95fcb2f2ad367ff84d83b7088d
+          unrolled_ast: c82a79d16151cbdcd822403ad8f763fcdbbb0f95fcb2f2ad367ff84d83b7088d
+          ssa_ast: 573a08fc6569fd4e7ccd86cd6cfabf84769244776466de7d7180e28ba2e831c0
+          flattened_ast: 01b87aae812c33d594dbdf36efe7101a30942fd084b1d69ad04ab73d970601ab
+          destructured_ast: 2a39bee4074a8eaa5776ee975411f41a714a09e5257b4145415364dfb791d08b
+          inlined_ast: 2a39bee4074a8eaa5776ee975411f41a714a09e5257b4145415364dfb791d08b
+          dce_ast: 2a39bee4074a8eaa5776ee975411f41a714a09e5257b4145415364dfb791d08b
           bytecode: cab98d3ba5835201a8db5ce82ab32e51dc68f37a01156374e2f00a8bcbd82308
           errors: ""
           warnings: ""
--- conflicted
+++ resolved
@@ -3,29 +3,16 @@
 expectation: Pass
 outputs:
   - - compile:
-<<<<<<< HEAD
-        - initial_symbol_table: 88a8ff2f354f16881dc7684a079ea9a5fa2adf0e1f2d839e02d94c75ec5d1586
-          type_checked_symbol_table: 0e87e1db2789303438fdcfdba35ac549c221c2f54d84adbd07b14c52bc76073a
-          unrolled_symbol_table: 6286a9d0867cdac3c29b8bd41fdf763eb9a4c3f3d5c739075aa598ba230ac9ba
-          initial_ast: 39ae61c4640c874b18857c71c823770497bd028921e50e894be0de11bb6e24d6
-          unrolled_ast: be6c3781a1a7f25e061513de704d3dc6fbf38e73f131c20193253bd66b4c65c9
-          ssa_ast: bf646978106931fcce1030f23328e7ba80312ea6154aad0c25a5e2c80fbf91e3
-          flattened_ast: 0ff810b8b3dc97e0657c4da64a4560064912ca76c92eb59e62564e6c333dec7b
-          destructured_ast: 6e610e2ba4320a30a9014f054f27de57f25d2cf6853df5bc560874a2af2e4c11
-          inlined_ast: 6e610e2ba4320a30a9014f054f27de57f25d2cf6853df5bc560874a2af2e4c11
-          dce_ast: 6e610e2ba4320a30a9014f054f27de57f25d2cf6853df5bc560874a2af2e4c11
-=======
-        - initial_symbol_table: 444b16cb853bc142d40f5d97c46185f29009ce7381f33c4fe5f1ffcf4be66a91
-          type_checked_symbol_table: 6059dbd55847480b1ba19306d3bf92cd4acd3fda07e61f83500855517509230f
-          unrolled_symbol_table: b29917f480c252f72d1a4a091d4ca3573dc2c5b431e0f05d734b7a3afeff1a69
-          initial_ast: afc353c70ecd2f897037d9f437d943ff1eb1c78d281565987d79fe612caf87e6
-          unrolled_ast: 93bc70451204936bb0fb91d9e8fb9d3d9629b82549855f14c6da9ec2a77d35e1
-          ssa_ast: 1b3bfc2925d156079482a3877a525a532a72811326d259bbc3939673cb5058df
-          flattened_ast: 5ac924f2b8b3378623b4056f16ea0db1d8dbb94d4b369437caa7b20581b7d6a8
-          destructured_ast: 992bb44a0fbf1f818a4df4192501bb02965dd07c7a1b728a5c089629347fbff3
-          inlined_ast: 992bb44a0fbf1f818a4df4192501bb02965dd07c7a1b728a5c089629347fbff3
-          dce_ast: 992bb44a0fbf1f818a4df4192501bb02965dd07c7a1b728a5c089629347fbff3
->>>>>>> 1d9197f4
+        - initial_symbol_table: 86cc47c4ae9edafe0811fe203d260ee357a3f7853a2ffbf0a9afc8e911369f51
+          type_checked_symbol_table: d27200bee59ed91be0d42e9c04b8b89a8afb8a8518db3372f0ff65d097967144
+          unrolled_symbol_table: 168951779efa956128e2892c5c3d538b3f34cabec54dd8efb70c4105a22f8edb
+          initial_ast: e638024190743e42d22971bf4a5d2ae071661a5c05a9774f97763362531c3f99
+          unrolled_ast: 9e599c1b6e6ab0b8f32f83b2cb2e327848eb02bca60c782ae40a0bd051bc9662
+          ssa_ast: a43e3ef81113c1d9c70cfbfef5052b4fa26eb2feb8094ce60dd68aff58d6c2b7
+          flattened_ast: 8b353b3efece3f3c00a6742a9706db425d1c93cb2f69be28071917304212d43f
+          destructured_ast: a673e29723f018691dd0f9585836e9b8361b043b1d514961837f0c6099f54eef
+          inlined_ast: a673e29723f018691dd0f9585836e9b8361b043b1d514961837f0c6099f54eef
+          dce_ast: a673e29723f018691dd0f9585836e9b8361b043b1d514961837f0c6099f54eef
           bytecode: 5f0cb09518f39fc62d32faa38cb42fa04dca2587eaaaa1e0ac30fa9885ce4248
           errors: ""
           warnings: ""
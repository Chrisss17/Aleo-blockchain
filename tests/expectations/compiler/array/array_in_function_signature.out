---
namespace: Compile
expectation: Pass
outputs:
  - - compile:
<<<<<<< HEAD
        - initial_symbol_table: 8f686b440e1d2cd543e5190759bbdc06182117b97640638f646f216f9f9439fb
          type_checked_symbol_table: c7af7e465a9243ea067a24ba08c5e6eb261c6529a3268956f2c1b3a57827a5fc
          unrolled_symbol_table: c7af7e465a9243ea067a24ba08c5e6eb261c6529a3268956f2c1b3a57827a5fc
          initial_ast: 40a51503f07d56acd1488ed53e376b2e05d1adee3b6a76080eb9ce35203e9865
          unrolled_ast: 40a51503f07d56acd1488ed53e376b2e05d1adee3b6a76080eb9ce35203e9865
          ssa_ast: a01a9ec88c7a9ccd9ef3d344ae637c3bca9e0f696cdacaf38cf81103f7a0d788
          flattened_ast: c35ebc38c080280a6a86ce383316dab7bd74a3c0b88c4c55450f3b6780eab4d6
          destructured_ast: f7d927407be3b507a14aaeb00ecc6535bb97b73e30ec86d64c5f11e49968608a
          inlined_ast: f7d927407be3b507a14aaeb00ecc6535bb97b73e30ec86d64c5f11e49968608a
          dce_ast: f7d927407be3b507a14aaeb00ecc6535bb97b73e30ec86d64c5f11e49968608a
=======
        - initial_symbol_table: d0472fb5cda32905b61edc36f4c0f39cbb88e69cb0f352909dddef32e99b29ee
          type_checked_symbol_table: e797417a5ac6338c0212d721959b7da11f9242042d429190abc8fbf3fcf36f35
          unrolled_symbol_table: e797417a5ac6338c0212d721959b7da11f9242042d429190abc8fbf3fcf36f35
          initial_ast: fa84ad6a715ac143c2fbd87bdb94f35dac3a813b29fc5a217623d24438a4392f
          unrolled_ast: fa84ad6a715ac143c2fbd87bdb94f35dac3a813b29fc5a217623d24438a4392f
          ssa_ast: 2f41cda1fd9cd4195784027309b4a7415762ae2265d2e4cee8dbdf5bcf2c3dae
          flattened_ast: 35654de53cb8a73b4f887e8ce42cbc76e6a76d47e8cedc7ec3b321703d731cb8
          destructured_ast: 29f7a7223e98b02ee7c81b9f9ceb1a2184436245180addd88a1116d45a8b2f70
          inlined_ast: 29f7a7223e98b02ee7c81b9f9ceb1a2184436245180addd88a1116d45a8b2f70
          dce_ast: 29f7a7223e98b02ee7c81b9f9ceb1a2184436245180addd88a1116d45a8b2f70
>>>>>>> 1d9197f4
          bytecode: 0871c25bd990602b411e2492035ed37dfd4243251c0b6aed5d0937e00f91ec89
          errors: ""
          warnings: ""<|MERGE_RESOLUTION|>--- conflicted
+++ resolved
@@ -3,29 +3,16 @@
 expectation: Pass
 outputs:
   - - compile:
-<<<<<<< HEAD
-        - initial_symbol_table: 8f686b440e1d2cd543e5190759bbdc06182117b97640638f646f216f9f9439fb
-          type_checked_symbol_table: c7af7e465a9243ea067a24ba08c5e6eb261c6529a3268956f2c1b3a57827a5fc
-          unrolled_symbol_table: c7af7e465a9243ea067a24ba08c5e6eb261c6529a3268956f2c1b3a57827a5fc
-          initial_ast: 40a51503f07d56acd1488ed53e376b2e05d1adee3b6a76080eb9ce35203e9865
-          unrolled_ast: 40a51503f07d56acd1488ed53e376b2e05d1adee3b6a76080eb9ce35203e9865
-          ssa_ast: a01a9ec88c7a9ccd9ef3d344ae637c3bca9e0f696cdacaf38cf81103f7a0d788
-          flattened_ast: c35ebc38c080280a6a86ce383316dab7bd74a3c0b88c4c55450f3b6780eab4d6
-          destructured_ast: f7d927407be3b507a14aaeb00ecc6535bb97b73e30ec86d64c5f11e49968608a
-          inlined_ast: f7d927407be3b507a14aaeb00ecc6535bb97b73e30ec86d64c5f11e49968608a
-          dce_ast: f7d927407be3b507a14aaeb00ecc6535bb97b73e30ec86d64c5f11e49968608a
-=======
-        - initial_symbol_table: d0472fb5cda32905b61edc36f4c0f39cbb88e69cb0f352909dddef32e99b29ee
-          type_checked_symbol_table: e797417a5ac6338c0212d721959b7da11f9242042d429190abc8fbf3fcf36f35
-          unrolled_symbol_table: e797417a5ac6338c0212d721959b7da11f9242042d429190abc8fbf3fcf36f35
-          initial_ast: fa84ad6a715ac143c2fbd87bdb94f35dac3a813b29fc5a217623d24438a4392f
-          unrolled_ast: fa84ad6a715ac143c2fbd87bdb94f35dac3a813b29fc5a217623d24438a4392f
-          ssa_ast: 2f41cda1fd9cd4195784027309b4a7415762ae2265d2e4cee8dbdf5bcf2c3dae
-          flattened_ast: 35654de53cb8a73b4f887e8ce42cbc76e6a76d47e8cedc7ec3b321703d731cb8
-          destructured_ast: 29f7a7223e98b02ee7c81b9f9ceb1a2184436245180addd88a1116d45a8b2f70
-          inlined_ast: 29f7a7223e98b02ee7c81b9f9ceb1a2184436245180addd88a1116d45a8b2f70
-          dce_ast: 29f7a7223e98b02ee7c81b9f9ceb1a2184436245180addd88a1116d45a8b2f70
->>>>>>> 1d9197f4
+        - initial_symbol_table: d3153d9d3c9bb2bda13d044f58b950de44094f4e2d76a2a8d8d013294ca2d846
+          type_checked_symbol_table: eef34677156a9fa46022baf27398ad7cf7f378cd772990dadbb567939be5807c
+          unrolled_symbol_table: eef34677156a9fa46022baf27398ad7cf7f378cd772990dadbb567939be5807c
+          initial_ast: ea45d56006d7ddd3c6a7e98aa7f145343703aa3b60e24cedecee209592ea0558
+          unrolled_ast: ea45d56006d7ddd3c6a7e98aa7f145343703aa3b60e24cedecee209592ea0558
+          ssa_ast: ffe35f7b45090d1997fb2865d837e31ac9c385f89c819386bd245a5757d3e2fa
+          flattened_ast: 28e3936f1ae645aa57cc20d946996c1b9a4e715ec8c50c3957d00280b517b4fb
+          destructured_ast: 772c5ec8d0c490932cb4f1baa510284f76af446a220ff119441bb6bfb00133e5
+          inlined_ast: 772c5ec8d0c490932cb4f1baa510284f76af446a220ff119441bb6bfb00133e5
+          dce_ast: 772c5ec8d0c490932cb4f1baa510284f76af446a220ff119441bb6bfb00133e5
           bytecode: 0871c25bd990602b411e2492035ed37dfd4243251c0b6aed5d0937e00f91ec89
           errors: ""
           warnings: ""
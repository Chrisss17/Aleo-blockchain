---
namespace: Compile
expectation: Pass
outputs:
  - - compile:
<<<<<<< HEAD
        - initial_symbol_table: 1291a91a90aa118374f06ad4be54ee1f0eb4f46d124bf043fa34086a985f2cc9
          type_checked_symbol_table: 0ea6b45ef0b7c7b78bec95bdfcfa43cf88e4f9ae2a19adffefa2a14fecaa8beb
          unrolled_symbol_table: 0ea6b45ef0b7c7b78bec95bdfcfa43cf88e4f9ae2a19adffefa2a14fecaa8beb
          initial_ast: fd14a36fd901d44e7995cda468f05853f8ae30e892603836d74a1d8ee4fc7578
          unrolled_ast: fd14a36fd901d44e7995cda468f05853f8ae30e892603836d74a1d8ee4fc7578
          ssa_ast: 0d72b7e370373fb6537bca11164567195e0d5d2a8f5f3aa4cbc6f486e1578219
          flattened_ast: b5a945962957e668fcfd4ba6394f48aa7dbe5cc9d327a65d95f05e6daf43df82
          destructured_ast: 4710554eada5f260f55cd77620be4b73d0d16121408a5cbf13581db2380fe124
          inlined_ast: 4710554eada5f260f55cd77620be4b73d0d16121408a5cbf13581db2380fe124
          dce_ast: 4710554eada5f260f55cd77620be4b73d0d16121408a5cbf13581db2380fe124
          bytecode: a3539a0515c22f4ec653aa601063d7a414db833dc25273cee463985b052b72bc
=======
        - initial_symbol_table: c42f06a1e3af9bf3eb0f64b6fb191368be9819ed62c20a7577f5ca420a04dece
          type_checked_symbol_table: 1178db31859bfb23a3595fd4e9c08b59483a10546badc8e1e17f92f1d1d03cbb
          unrolled_symbol_table: 1178db31859bfb23a3595fd4e9c08b59483a10546badc8e1e17f92f1d1d03cbb
          initial_ast: a152e55118e1461eddd33ceef10863059f3d3e9d74a1cb29687941d46e8af9bb
          unrolled_ast: a152e55118e1461eddd33ceef10863059f3d3e9d74a1cb29687941d46e8af9bb
          ssa_ast: fb2e2e4db78c49505f5b0ec8a2700ee5ac0f00f478ede12b982f254f07cd3854
          flattened_ast: e25a30f5c363ddefa9eb39e05bb26b4e64eee58ff5c3acca1837c1d016f191b9
          destructured_ast: 533f74331fbf0bf3e4945d0901c4c367d07e87e1c4bd24d5afaa4291e239fe7c
          inlined_ast: 533f74331fbf0bf3e4945d0901c4c367d07e87e1c4bd24d5afaa4291e239fe7c
          dce_ast: 533f74331fbf0bf3e4945d0901c4c367d07e87e1c4bd24d5afaa4291e239fe7c
          bytecode: 96a3dd2c8b423fc1830c547bb318ef7379dd2b3d3ba030142fe344b51c0ecfc2
>>>>>>> 1d9197f4
          errors: ""
          warnings: ""<|MERGE_RESOLUTION|>--- conflicted
+++ resolved
@@ -3,30 +3,16 @@
 expectation: Pass
 outputs:
   - - compile:
-<<<<<<< HEAD
-        - initial_symbol_table: 1291a91a90aa118374f06ad4be54ee1f0eb4f46d124bf043fa34086a985f2cc9
-          type_checked_symbol_table: 0ea6b45ef0b7c7b78bec95bdfcfa43cf88e4f9ae2a19adffefa2a14fecaa8beb
-          unrolled_symbol_table: 0ea6b45ef0b7c7b78bec95bdfcfa43cf88e4f9ae2a19adffefa2a14fecaa8beb
-          initial_ast: fd14a36fd901d44e7995cda468f05853f8ae30e892603836d74a1d8ee4fc7578
-          unrolled_ast: fd14a36fd901d44e7995cda468f05853f8ae30e892603836d74a1d8ee4fc7578
-          ssa_ast: 0d72b7e370373fb6537bca11164567195e0d5d2a8f5f3aa4cbc6f486e1578219
-          flattened_ast: b5a945962957e668fcfd4ba6394f48aa7dbe5cc9d327a65d95f05e6daf43df82
-          destructured_ast: 4710554eada5f260f55cd77620be4b73d0d16121408a5cbf13581db2380fe124
-          inlined_ast: 4710554eada5f260f55cd77620be4b73d0d16121408a5cbf13581db2380fe124
-          dce_ast: 4710554eada5f260f55cd77620be4b73d0d16121408a5cbf13581db2380fe124
-          bytecode: a3539a0515c22f4ec653aa601063d7a414db833dc25273cee463985b052b72bc
-=======
-        - initial_symbol_table: c42f06a1e3af9bf3eb0f64b6fb191368be9819ed62c20a7577f5ca420a04dece
-          type_checked_symbol_table: 1178db31859bfb23a3595fd4e9c08b59483a10546badc8e1e17f92f1d1d03cbb
-          unrolled_symbol_table: 1178db31859bfb23a3595fd4e9c08b59483a10546badc8e1e17f92f1d1d03cbb
-          initial_ast: a152e55118e1461eddd33ceef10863059f3d3e9d74a1cb29687941d46e8af9bb
-          unrolled_ast: a152e55118e1461eddd33ceef10863059f3d3e9d74a1cb29687941d46e8af9bb
-          ssa_ast: fb2e2e4db78c49505f5b0ec8a2700ee5ac0f00f478ede12b982f254f07cd3854
-          flattened_ast: e25a30f5c363ddefa9eb39e05bb26b4e64eee58ff5c3acca1837c1d016f191b9
-          destructured_ast: 533f74331fbf0bf3e4945d0901c4c367d07e87e1c4bd24d5afaa4291e239fe7c
-          inlined_ast: 533f74331fbf0bf3e4945d0901c4c367d07e87e1c4bd24d5afaa4291e239fe7c
-          dce_ast: 533f74331fbf0bf3e4945d0901c4c367d07e87e1c4bd24d5afaa4291e239fe7c
+        - initial_symbol_table: 4f8ab92e1b0589f9f72c264bded41a74ab81a95c0863bbb2128c2e455f8940ce
+          type_checked_symbol_table: 80855e8466f2d8c141ade84f032cd8e08d31253bd9ed6d5961e22ed21fa60758
+          unrolled_symbol_table: 80855e8466f2d8c141ade84f032cd8e08d31253bd9ed6d5961e22ed21fa60758
+          initial_ast: 85c3840f1f944a2935fb3c72572498e35718479567668c2021b58c351770e687
+          unrolled_ast: 85c3840f1f944a2935fb3c72572498e35718479567668c2021b58c351770e687
+          ssa_ast: d0361696dcc37db64ddb4dd16c46da32544b40473ab527a7ead74006e606aa27
+          flattened_ast: 62ed1887b901a2595b4a0501739273c9a1be99f7087d69dc0c3ea3e3ad7608a3
+          destructured_ast: 1269eb8715c7b65336f707b4a034353214600e240b5771bc1c7ce20630cd8b08
+          inlined_ast: 1269eb8715c7b65336f707b4a034353214600e240b5771bc1c7ce20630cd8b08
+          dce_ast: 1269eb8715c7b65336f707b4a034353214600e240b5771bc1c7ce20630cd8b08
           bytecode: 96a3dd2c8b423fc1830c547bb318ef7379dd2b3d3ba030142fe344b51c0ecfc2
->>>>>>> 1d9197f4
           errors: ""
           warnings: ""
--- conflicted
+++ resolved
@@ -3,135 +3,69 @@
 expectation: Pass
 outputs:
   - - compile:
-<<<<<<< HEAD
-        - initial_symbol_table: 7bb77482d474a1acc594c4ac6262192542850ef270ed39102e2025eea236b808
-          type_checked_symbol_table: b9d6c93d2061af5c972f3ef8c58b4bd3ff2f37b64185573fffcfcd2f48f3e97a
-          unrolled_symbol_table: b9d6c93d2061af5c972f3ef8c58b4bd3ff2f37b64185573fffcfcd2f48f3e97a
-          initial_ast: 597f8b4af7afb81a09a012b4db9c0e321b46326405943e6f79f3656e606b0a19
-          unrolled_ast: 597f8b4af7afb81a09a012b4db9c0e321b46326405943e6f79f3656e606b0a19
-          ssa_ast: ab9ba4c06e2e51da12fe198ab00d6d78e624c9f57fb6514426a508070a15905d
-          flattened_ast: 7a253761f1f11632c9cb6709a38c0e804876185664b5fe737a28f2c4cb6490c5
-          destructured_ast: d0bd11fe81652d33725f59e628bdbe62f20e3cc07c5c23b243cb99be6c33977a
-          inlined_ast: 575708ecdea5b44804de6c57b18af123b871982589e163c394d1bf6984ad0c21
-          dce_ast: 575708ecdea5b44804de6c57b18af123b871982589e163c394d1bf6984ad0c21
+        - initial_symbol_table: f7b34d530665598aa8aba5e5336aa060585283b8b2a76dc98306ff173a203071
+          type_checked_symbol_table: 0e02485a2b69bbeb947d1e5c948468b9e7528bd682057d9c85a57faaaa83fdc9
+          unrolled_symbol_table: 0e02485a2b69bbeb947d1e5c948468b9e7528bd682057d9c85a57faaaa83fdc9
+          initial_ast: e6bc75a3724b70577f756022a39ffb50372edc46e13b2fd4ab577e1e912a29c9
+          unrolled_ast: e6bc75a3724b70577f756022a39ffb50372edc46e13b2fd4ab577e1e912a29c9
+          ssa_ast: 7217c90bbea4fdec312462ca844b543af8dc5196616fd1587ec3c7d4f7c84f3a
+          flattened_ast: b5ed12dd399d58be21f0a2a7a043b9daf7b23d6b4219df3d8da8518f352832e6
+          destructured_ast: 0671bc2face4c33922cdec4c53618fc14489f8346d8acfe1bf144dd696e9611e
+          inlined_ast: 5a575b2f164da6a3cd46a931c22e669547b5e4d9f9c7c05be2e0e3e4fadfe0d5
+          dce_ast: 5a575b2f164da6a3cd46a931c22e669547b5e4d9f9c7c05be2e0e3e4fadfe0d5
           bytecode: 52779e86c63e1768f658aa3b1bbdaaa43251abbc0ea64c1d898a9e85cba92bb5
           errors: ""
           warnings: ""
-        - initial_symbol_table: 6667630862df8cdd7b8105d89a964848d62d0bf4cc14f7ac2c4c560b018ba2bf
-          type_checked_symbol_table: f6968b34b07b04cb6f7b13184b7cb1fd7611f23baffb6ccbd1558c3f0a4a3e6a
-          unrolled_symbol_table: f6968b34b07b04cb6f7b13184b7cb1fd7611f23baffb6ccbd1558c3f0a4a3e6a
-          initial_ast: 438ee4ed70a1b4128af38843e72fb958f0da90b692a323f416871f4d09bd2fc2
-          unrolled_ast: 438ee4ed70a1b4128af38843e72fb958f0da90b692a323f416871f4d09bd2fc2
-          ssa_ast: 47585633dcf9c67eab48e5591d83ca8fac8bc6ca7fb3cc5a12f6b506b47307fe
-          flattened_ast: 35ecef63a2e1f0a80953466724f75cf8cc957b6223f3dfd28e0fdf2e7bb03802
-          destructured_ast: 6956b86ddb419103a5ddea8849cc7b4590e7f6e9eda563c7adb3c1c835728314
-          inlined_ast: 957ea102944efaffa0e371291a1fb2615be487fc7f6f9eaa73a34b337b5e974f
-          dce_ast: 957ea102944efaffa0e371291a1fb2615be487fc7f6f9eaa73a34b337b5e974f
+        - initial_symbol_table: 1243dd49dd17a9f777fcdc00d5c44fd2fb083705b8d5a35bae91be413bcbd3fa
+          type_checked_symbol_table: 4c0efa312c0552ae635997b4efbeab453e3cffa1ab9deff3e9b0e99225d0d863
+          unrolled_symbol_table: 4c0efa312c0552ae635997b4efbeab453e3cffa1ab9deff3e9b0e99225d0d863
+          initial_ast: 326e0b5b0b4599e0e82bc3c83fbc13b30cbf76279dbf4d0c4773255f05964325
+          unrolled_ast: 326e0b5b0b4599e0e82bc3c83fbc13b30cbf76279dbf4d0c4773255f05964325
+          ssa_ast: a7180c0d2198909f330b3b00414d1dc13f8f697c2d335d0279bdb6ef0b56b6ac
+          flattened_ast: fb18dd53c61b7f4332ee7d82f11c82e6fa4d4c6bbf4a793052552a04f297c507
+          destructured_ast: 77a4ce1ae7af068cc283b615a58d453187a5df45ad1c971947750f448ae307bb
+          inlined_ast: ba53501ad2f5854c6dcd49e17a9c208e7a3c5ded4fc30507b9ce9353b237e61e
+          dce_ast: ba53501ad2f5854c6dcd49e17a9c208e7a3c5ded4fc30507b9ce9353b237e61e
           bytecode: 745bf39548194d111a724d0f689714d35016d491c0ca78bcc82b500affe6dd05
           errors: ""
           warnings: ""
-        - initial_symbol_table: 29785798efbd04f53bc0d705842e2ff4b657d3fc42edeef0b715d846f0676468
-          type_checked_symbol_table: 4c32dda9f1cb075a03e1ee595e9c3159979ca577b22525dfff0f2e363ead3814
-          unrolled_symbol_table: 4c32dda9f1cb075a03e1ee595e9c3159979ca577b22525dfff0f2e363ead3814
-          initial_ast: 305aae3c5c71f9fe12d2e0c1725384abee875bb4711654975230c0d47e126a46
-          unrolled_ast: ed3eed3d381d06067bbf598180bdb94c0a565a08048f5b49a49f6d58b4853b2f
-          ssa_ast: 4d55388068e004f4a703bc5b23d48394fc6253de65d043798c6f812727dff259
-          flattened_ast: 5bf37e19ec1b1e60210c4a56aae3c73da7a92ecfa9263f5a4779d4267a5cd513
-          destructured_ast: cdbfa92f5df6a1ef9ab10a5cf03c9b775d80e77bc34b03ffd0250a1e76f7bf66
-          inlined_ast: b27f52d0d352c9bbec3f795bc7bf877a712f6dd829153b2a77491fece6c5a768
-          dce_ast: b27f52d0d352c9bbec3f795bc7bf877a712f6dd829153b2a77491fece6c5a768
+        - initial_symbol_table: 6223f92c3bd5bbad5da2f567698b6e984ece97d3134095b26cc0b1d11079f60c
+          type_checked_symbol_table: e22aa51f2a565205fe03a6f3b00552bd2e3442e100315dab5f2805a7f8b4cb69
+          unrolled_symbol_table: e22aa51f2a565205fe03a6f3b00552bd2e3442e100315dab5f2805a7f8b4cb69
+          initial_ast: 2c14e776b891d7131858e07a8dba4dbf727b3d01dbf4d2e22415711d688dc7c3
+          unrolled_ast: 31db5dfbc43b124cb4780c1d629ee28de4a249a5aba21727a0dcb9726d4322f6
+          ssa_ast: 1f4225e1f83eb88bb3368544c3b2a077da163281476eaeb688334dac41bc0a9d
+          flattened_ast: eba4b124fd3df6170a5cbfaad89f0e6d398cb2cba50d61b3c18f00381a6b3be9
+          destructured_ast: c1e81066ab08a49915eaaed5b82b323ab1b7227157be6916832ff22eb658b15c
+          inlined_ast: 22f3f544c5331fee78a3b81381f6695bdaa06f437c4a56142b36da1e852d9840
+          dce_ast: 22f3f544c5331fee78a3b81381f6695bdaa06f437c4a56142b36da1e852d9840
           bytecode: 63f847c74fa6d9e087be27e6cdbe40035b78675c173b83f75929ab082d1362c8
           errors: ""
           warnings: ""
-        - initial_symbol_table: 07432ad562709e5ba484e54a0724e23d68616146b7c3b30329e7f7a70f35c080
-          type_checked_symbol_table: 5c25d239e8e164d40378b1b8941e6c868d14516befea4436dcfdd53ea1e9eedb
-          unrolled_symbol_table: 5c25d239e8e164d40378b1b8941e6c868d14516befea4436dcfdd53ea1e9eedb
-          initial_ast: 62a3f6c9feeb8010ba621b31329f79c41e5ee03b4dde0d24ec132548dfe11a48
-          unrolled_ast: 438ac0d2e4c3ddedeecb33edf92a1f63a176682cfbb4e931cf1716ac6ce51f26
-          ssa_ast: 228b23f95808b96f4fb541d23d6cfb05617ddefa56be984a31da845d860b1e77
-          flattened_ast: c6c6693e536026fe985065083ff57e46e1f3d58ab50b91759dad3b4fe7cc9fd8
-          destructured_ast: f89cfb448f82b0981e04b43c66b388423047d13bb28beef69f1b03d6b2b4fc92
-          inlined_ast: dbd079d563a12e237f241b307fecb7915d7840a19340ad9526828a9b41b05810
-          dce_ast: dbd079d563a12e237f241b307fecb7915d7840a19340ad9526828a9b41b05810
+        - initial_symbol_table: 7d0a0d54b673b8428f972bec8346ca6830248f69cb3fba4b42c32e1a72cc1b0f
+          type_checked_symbol_table: ea10fb298006b83389a483e12f9b97b7e1f691dc0a1aee602e74e10d915e8b0c
+          unrolled_symbol_table: ea10fb298006b83389a483e12f9b97b7e1f691dc0a1aee602e74e10d915e8b0c
+          initial_ast: 387aba043fde6ead4d99bf4eb5c817051491a7d16aecd6383411e3cbc6aaefd5
+          unrolled_ast: f93e4fd19542c5af01a5e0aec60e9f6265491a0952cafabfb7cdcfac00bd81b9
+          ssa_ast: 0ad477f1c1bc42ebcd4098caf856428e5be9a0845972cbd2908dcf53c6ce45a0
+          flattened_ast: 3fa8070cfe4be62533fb8b3d899c490f940686a97ae01ee0c8f6f7743527d726
+          destructured_ast: 5407ddb3a931cde7e50dc466557108fde8f6ebfd8d446cdb44855542208f4056
+          inlined_ast: 8accc3977c89a2e948b39f6abc2c7f989e52313aac237bcb25469e4bc91fc4f1
+          dce_ast: 8accc3977c89a2e948b39f6abc2c7f989e52313aac237bcb25469e4bc91fc4f1
           bytecode: d1e5f85421db54ae081514b026936fe5000a36feaa60a4cf7b28212303f6456f
           errors: ""
           warnings: ""
-        - initial_symbol_table: 18c4fe5183f4f9627898461523cc1d50412a8959b6441b34bfc4216895777e8a
-          type_checked_symbol_table: 2433e6f49939519b69cce7e9d6c856c4dd6a5581e5c144805d17737323d45c0a
-          unrolled_symbol_table: 2433e6f49939519b69cce7e9d6c856c4dd6a5581e5c144805d17737323d45c0a
-          initial_ast: a05405bdd249823d3d69dd4cb4c2035910e5267df59e1ddafe268260171a2d49
-          unrolled_ast: 19a07cf89a8bf81b341d3eaf365f894d6a634db4272a46c76c600a8378eb1b6a
-          ssa_ast: 0cb2c5a02e25b5b495a49ae931352d10e3fcddd1a15d68e8b2aed31035efc354
-          flattened_ast: 7c44d8db0a4623cbb28dbf13e336036106a7c2b01a5380c05e0362ca71317b9c
-          destructured_ast: 2111b92c65736229850f94bd1d341b9964c3307833c06ae8ef2c34fd0ae131c3
-          inlined_ast: 6e627c33343177cbcdd2a6805e4fdb518ad90bcecd4f60fe519b4dd1cf3e6d8a
-          dce_ast: 6e627c33343177cbcdd2a6805e4fdb518ad90bcecd4f60fe519b4dd1cf3e6d8a
+        - initial_symbol_table: 8272b3774900302d111cc659f82a49e7df702875ceb4e54787c068bcac901a85
+          type_checked_symbol_table: 3b9ce08a512a197af239b00944b50298885603f4f723debc4ee96b281d28bc4c
+          unrolled_symbol_table: 3b9ce08a512a197af239b00944b50298885603f4f723debc4ee96b281d28bc4c
+          initial_ast: f731cdda879e0134eb5b1cf0d64d3cf5abbee2fd2ce758d3afac05ee07fb885f
+          unrolled_ast: 79017a53e402d0c7aad500a44936f4e06e418407b4a2b40f2bf69a185c4865c0
+          ssa_ast: 8a4f2ea8f8118515b8843aad5a201824dc2c6b06046f68698dde622f5ace3c4f
+          flattened_ast: 35f966d0d86e1e38c2c6650d83e62d701a9b9440766b78919ee0b509c3255cf7
+          destructured_ast: 5677314a7b55bf523441d3c40029daedf97666fb7821159b0c88654776ea2932
+          inlined_ast: 9c779149583480acdca132daad34c2577ec0d09e28c36b11ecf91beb556cc7b5
+          dce_ast: 9c779149583480acdca132daad34c2577ec0d09e28c36b11ecf91beb556cc7b5
           bytecode: 7eae5abe4170258417df0bc1e66ec3ff346dfc2a1b325844241bf5e2c7430a12
-=======
-        - initial_symbol_table: b6662d419ec13269e2ebf140b40ee707b32f713df10fc3369e41055735c248a7
-          type_checked_symbol_table: e99f7553ff26987506b3e458758a1509b4953b13efecf3f3a908e2c1f9b870f7
-          unrolled_symbol_table: e99f7553ff26987506b3e458758a1509b4953b13efecf3f3a908e2c1f9b870f7
-          initial_ast: 1d2d0a6b451ada7091b7179f0326bcfcc805ac80d8396be54a97d5b1b3ae99bc
-          unrolled_ast: 1d2d0a6b451ada7091b7179f0326bcfcc805ac80d8396be54a97d5b1b3ae99bc
-          ssa_ast: 41bec5b5a892842f78160a1e6944a7ae58182987bd630895b1848a7d6b811219
-          flattened_ast: 507abcda8923d756f84977f8d86956087a941b24c0e22762f6d11dc943b8035b
-          destructured_ast: 045857303558423467b3544cc9896948f0bf34cdf3f64d4412bc667a1d8c54a4
-          inlined_ast: 045857303558423467b3544cc9896948f0bf34cdf3f64d4412bc667a1d8c54a4
-          dce_ast: 045857303558423467b3544cc9896948f0bf34cdf3f64d4412bc667a1d8c54a4
-          bytecode: 56b9658985c66ccadb9f1193ce728164bf8a64605f1ebf23bca2489366856408
-          errors: ""
-          warnings: ""
-        - initial_symbol_table: e603c91a725111bc81445ebf4a2dab7534367200edd9c447a60220334ad766ca
-          type_checked_symbol_table: 1a64e4d10456a782d7afacbac191c84440f32ee228ca87e60f96c6e705ec4f67
-          unrolled_symbol_table: 1a64e4d10456a782d7afacbac191c84440f32ee228ca87e60f96c6e705ec4f67
-          initial_ast: 6b344a6590d2ca4f06753a518b547ba428865c07dc32133d71421dac708c760e
-          unrolled_ast: 6b344a6590d2ca4f06753a518b547ba428865c07dc32133d71421dac708c760e
-          ssa_ast: 9da15e57a114500c297bc1bc32ee3bb2b4c14b47faa4ddc1c88e20d1894a63e5
-          flattened_ast: 53876bb6f0e53d36fb78d8d708bc2ffca3fcbcc096201df180f8e4796b0cbf9c
-          destructured_ast: b0f5d553a83dcfb6b99722cbce50f5adb58af9626b8ad95b629547bc5f6d42b0
-          inlined_ast: b0f5d553a83dcfb6b99722cbce50f5adb58af9626b8ad95b629547bc5f6d42b0
-          dce_ast: b0f5d553a83dcfb6b99722cbce50f5adb58af9626b8ad95b629547bc5f6d42b0
-          bytecode: 2a3a8d08d08cb50221d366a70bb52bc132b8e46552dacf23efa66b85e306affc
-          errors: ""
-          warnings: ""
-        - initial_symbol_table: 75c743e7fdb3601e43e0b98d050f45c132730fb680628209e2ce8f0d9377e7d0
-          type_checked_symbol_table: 6569f5d33eb18aaea86f506a537fd904555cf70307c7dd8c052028b36467a353
-          unrolled_symbol_table: 6569f5d33eb18aaea86f506a537fd904555cf70307c7dd8c052028b36467a353
-          initial_ast: f149292694c9429ece1d09db5bcb836eb421d70aaab7bcdb98e4bac6c68ef508
-          unrolled_ast: 2529425cc78afd160751160b99090545a0cd56273088698217045793a554b146
-          ssa_ast: f7ab9967658759127bc1f9456327c6163c41243f344bc2b307135a40fbb8e856
-          flattened_ast: f8c136572519aa426bb394b62ef1b1d5591b369337a8424f5f66281d2d21947c
-          destructured_ast: ae7dd87b1116a519181d64c5e4e761454b20e7c318ae3f2c621f61e0436e0852
-          inlined_ast: ae7dd87b1116a519181d64c5e4e761454b20e7c318ae3f2c621f61e0436e0852
-          dce_ast: ae7dd87b1116a519181d64c5e4e761454b20e7c318ae3f2c621f61e0436e0852
-          bytecode: 115508df86f6c7e48dae71a5a27aed36bade699723aef76ac71e64316e995c03
-          errors: ""
-          warnings: ""
-        - initial_symbol_table: 2d569037a033faaa2e11d944c1bdef54cad4a7bb7cd1d60c2234b8f4b8aaa57f
-          type_checked_symbol_table: ae4406258880c22171554926318ae77788ceb92aa89221f51897e51ee7ec3294
-          unrolled_symbol_table: ae4406258880c22171554926318ae77788ceb92aa89221f51897e51ee7ec3294
-          initial_ast: cdfbec7a117dd626b930b66db6ddc0e0e90064c86601084e76c401514d7c3885
-          unrolled_ast: 01376813f128de7dcd29f2bf10ff0e9ee773bab891dc135b0396544487a6243e
-          ssa_ast: 63927909d1e737cf05b4d60402d91e7de869ceb442ee6be261fab76704382853
-          flattened_ast: 22d7950ed83dc1da363590773067f0446e06cc2f170c53739449179d98d3ae8f
-          destructured_ast: 39e5b6f7f0489cee6b3ba3b84eae5147bf36b65cadcc642de0de7ebe1e79a35e
-          inlined_ast: 39e5b6f7f0489cee6b3ba3b84eae5147bf36b65cadcc642de0de7ebe1e79a35e
-          dce_ast: 39e5b6f7f0489cee6b3ba3b84eae5147bf36b65cadcc642de0de7ebe1e79a35e
-          bytecode: 52f79fd1e434cc22a2984e367922be363de60fb3bcdc7f2792c2ff44beaa3025
-          errors: ""
-          warnings: ""
-        - initial_symbol_table: e1feabe6eaa61ab7ed055203ee4478087879c325f46e02f4fea6a664913f26b9
-          type_checked_symbol_table: c2aa3fef6d56c2a3c3693095029601dcec6765eed15916088bafef425af533c2
-          unrolled_symbol_table: c2aa3fef6d56c2a3c3693095029601dcec6765eed15916088bafef425af533c2
-          initial_ast: f4362a002f5c31e52b226cd9a32f714e1a6b57253dcc330baeb6daceb8fd61a7
-          unrolled_ast: 932721c4c08e822f7cecd9170bdc0392ea04bbc208345d7fe68613175ffe3142
-          ssa_ast: 76e03b3cac35e3d10e3a73e99ffac3daaa1971e2241101e91d8ac3f6a22eba90
-          flattened_ast: 509d3881b0ceac122449711653d70cac226e1f675a8a695d16bb2ce25521d420
-          destructured_ast: f7420f7d27f71f524ea7d5a648356a134179fa4081228e2dc9b19b0a3d13a2aa
-          inlined_ast: f7420f7d27f71f524ea7d5a648356a134179fa4081228e2dc9b19b0a3d13a2aa
-          dce_ast: f7420f7d27f71f524ea7d5a648356a134179fa4081228e2dc9b19b0a3d13a2aa
-          bytecode: a4f1358380ab021bfa21fc627b0dac45b4065098f6b688fca09daa3906e7c768
->>>>>>> 1d9197f4
           errors: ""
           warnings: ""
       execute:
